﻿@page "/home"
@inject IJSRuntime JSRuntime
@inject NavigationManager NavigationManager 

    <CascadingValue Value=this>
<<<<<<< HEAD

        <body style="height:100%">
            <div>
                <div @ref="one" style="overflow-y:scroll" class="split" id="one">
                    @DrawTabs()
                </div>
                <div style="overflow-y:scroll" @ref="two" class="split" id="two">
                    <FileTree />
                </div>
                @if (show % 2 == 1)
                {
                    <div style="overflow-y:hidden" @ref="three" class="split" id="three">
                        @DrawSources()
                    </div>
                }
            </div>
        </body>

    </CascadingValue>
=======
            
                <body style="height:100%">
                    <div>
                        <div @ref="one" style="overflow-y:scroll" class="split" id="one">
                            @DrawTabs()
                        </div>
                        <div style="overflow-y:scroll" @ref="two" class="split" id="two">
                            <FileTree />
                        </div>
                        @if (show % 2 == 1)
                        {
                            <div style="overflow-y:hidden" @ref="three" class="split" id="three">
                                @DrawSources()
                            </div>
                        }
                        </div>
                </body>
            
        </CascadingValue>
>>>>>>> 953d5f3d



        @code {
            public int show;
            protected ElementReference one;
            protected ElementReference two;
            protected ElementReference three;
            public bool search;
            public Microsoft.Build.Logging.StructuredLogger.Build build;
            public Microsoft.Build.Logging.StructuredLogger.BaseNode selected;
            private SourceFile sf;
            private Tabs tabs;
            public StructuredLogViewer.ArchiveFileResolver afr;
            public StructuredLogViewer.SourceFileResolver sourceFileResolver;
            public IEnumerable<Microsoft.Build.Logging.StructuredLogger.BaseNode> files;
            public string SourceFileText;
            public string sfn;
            //0 is sfr 1 is afr -1 neither
            public int sfrOrafr = -1;
            public int lineNumber = -1;


            public void Render()
            {
                this.StateHasChanged();
                if (sf != null)
                {
                    sf.Render();
                }
            }

            public async void FileRender()
            {
                if (sf != null)
                {
                    sf.Render();
                    await sf.changeHighlight(sf._editor);
                }
            }

            public RenderFragment DrawTabs()
            {
                return new RenderFragment(builder =>
                {
                    builder.OpenComponent<Tabs>(0);
                    builder.AddComponentReferenceCapture(1, inst => { tabs = (Tabs)inst; });
                    builder.CloseComponent();
                });
            }

            public RenderFragment DrawSources()
            {
                return new RenderFragment(builder =>
                {
                    builder.OpenComponent<SourceFile>(0);
                    builder.AddComponentReferenceCapture(1, inst => { sf = (SourceFile)inst; });
                    builder.CloseComponent();
                });
            }

            protected override async Task OnAfterRenderAsync(bool firstRender)
            {
                if (show % 2 == 0 && !search)
                {
                    if (!firstRender)
                    {
                        await JSRuntime.InvokeVoidAsync("blazorHelpers.Destroy");
                    }
                    ElementReference[] arr2 = new ElementReference[2];
                    arr2[0] = one;
                    arr2[1] = two;
                    await JSRuntime.InvokeVoidAsync(identifier: "blazorHelpers.Split", arr2);
                }
                if (show % 2 == 1 && !search)
                {
                    await JSRuntime.InvokeVoidAsync("blazorHelpers.Destroy");
                    ElementReference[] arr = new ElementReference[3];
                    arr[0] = one;
                    arr[1] = two;
                    arr[2] = three;
                    await JSRuntime.InvokeVoidAsync(identifier: "blazorHelpers.Split", arr);
                }
                //await JSRuntime.InvokeVoidAsync(identifier: "blazorHelpers.Split", arr2);
                //await JSRuntime.InvokeVoidAsync("blazorHelpers.Destroy");

            }
        }
<|MERGE_RESOLUTION|>--- conflicted
+++ resolved
@@ -1,134 +1,112 @@
-﻿@page "/home"
-@inject IJSRuntime JSRuntime
-@inject NavigationManager NavigationManager 
-
-    <CascadingValue Value=this>
-<<<<<<< HEAD
-
-        <body style="height:100%">
-            <div>
-                <div @ref="one" style="overflow-y:scroll" class="split" id="one">
-                    @DrawTabs()
-                </div>
-                <div style="overflow-y:scroll" @ref="two" class="split" id="two">
-                    <FileTree />
-                </div>
-                @if (show % 2 == 1)
-                {
-                    <div style="overflow-y:hidden" @ref="three" class="split" id="three">
-                        @DrawSources()
-                    </div>
-                }
-            </div>
-        </body>
-
-    </CascadingValue>
-=======
-            
-                <body style="height:100%">
-                    <div>
-                        <div @ref="one" style="overflow-y:scroll" class="split" id="one">
-                            @DrawTabs()
-                        </div>
-                        <div style="overflow-y:scroll" @ref="two" class="split" id="two">
-                            <FileTree />
-                        </div>
-                        @if (show % 2 == 1)
-                        {
-                            <div style="overflow-y:hidden" @ref="three" class="split" id="three">
-                                @DrawSources()
-                            </div>
-                        }
-                        </div>
-                </body>
-            
-        </CascadingValue>
->>>>>>> 953d5f3d
-
-
-
-        @code {
-            public int show;
-            protected ElementReference one;
-            protected ElementReference two;
-            protected ElementReference three;
-            public bool search;
-            public Microsoft.Build.Logging.StructuredLogger.Build build;
-            public Microsoft.Build.Logging.StructuredLogger.BaseNode selected;
-            private SourceFile sf;
-            private Tabs tabs;
-            public StructuredLogViewer.ArchiveFileResolver afr;
-            public StructuredLogViewer.SourceFileResolver sourceFileResolver;
-            public IEnumerable<Microsoft.Build.Logging.StructuredLogger.BaseNode> files;
-            public string SourceFileText;
-            public string sfn;
-            //0 is sfr 1 is afr -1 neither
-            public int sfrOrafr = -1;
-            public int lineNumber = -1;
-
-
-            public void Render()
-            {
-                this.StateHasChanged();
-                if (sf != null)
-                {
-                    sf.Render();
-                }
-            }
-
-            public async void FileRender()
-            {
-                if (sf != null)
-                {
-                    sf.Render();
-                    await sf.changeHighlight(sf._editor);
-                }
-            }
-
-            public RenderFragment DrawTabs()
-            {
-                return new RenderFragment(builder =>
-                {
-                    builder.OpenComponent<Tabs>(0);
-                    builder.AddComponentReferenceCapture(1, inst => { tabs = (Tabs)inst; });
-                    builder.CloseComponent();
-                });
-            }
-
-            public RenderFragment DrawSources()
-            {
-                return new RenderFragment(builder =>
-                {
-                    builder.OpenComponent<SourceFile>(0);
-                    builder.AddComponentReferenceCapture(1, inst => { sf = (SourceFile)inst; });
-                    builder.CloseComponent();
-                });
-            }
-
-            protected override async Task OnAfterRenderAsync(bool firstRender)
-            {
-                if (show % 2 == 0 && !search)
-                {
-                    if (!firstRender)
-                    {
-                        await JSRuntime.InvokeVoidAsync("blazorHelpers.Destroy");
-                    }
-                    ElementReference[] arr2 = new ElementReference[2];
-                    arr2[0] = one;
-                    arr2[1] = two;
-                    await JSRuntime.InvokeVoidAsync(identifier: "blazorHelpers.Split", arr2);
-                }
-                if (show % 2 == 1 && !search)
-                {
-                    await JSRuntime.InvokeVoidAsync("blazorHelpers.Destroy");
-                    ElementReference[] arr = new ElementReference[3];
-                    arr[0] = one;
-                    arr[1] = two;
-                    arr[2] = three;
-                    await JSRuntime.InvokeVoidAsync(identifier: "blazorHelpers.Split", arr);
-                }
-                //await JSRuntime.InvokeVoidAsync(identifier: "blazorHelpers.Split", arr2);
-                //await JSRuntime.InvokeVoidAsync("blazorHelpers.Destroy");
-
-            }
-        }
+﻿@page "/home"
+@inject IJSRuntime JSRuntime
+@inject NavigationManager NavigationManager 
+
+    <CascadingValue Value=this>
+            
+                <body style="height:100%">
+                    <div>
+                        <div @ref="one" style="overflow-y:scroll" class="split" id="one">
+                            @DrawTabs()
+                        </div>
+                        <div style="overflow-y:scroll" @ref="two" class="split" id="two">
+                            <FileTree />
+                        </div>
+                        @if (show % 2 == 1)
+                        {
+                            <div style="overflow-y:hidden" @ref="three" class="split" id="three">
+                                @DrawSources()
+                            </div>
+                        }
+                        </div>
+                </body>
+            
+        </CascadingValue>
+
+
+
+        @code {
+            public int show;
+            protected ElementReference one;
+            protected ElementReference two;
+            protected ElementReference three;
+            public bool search;
+            public Microsoft.Build.Logging.StructuredLogger.Build build;
+            public Microsoft.Build.Logging.StructuredLogger.BaseNode selected;
+            private SourceFile sf;
+            private Tabs tabs;
+            public StructuredLogViewer.ArchiveFileResolver afr;
+            public StructuredLogViewer.SourceFileResolver sourceFileResolver;
+            public IEnumerable<Microsoft.Build.Logging.StructuredLogger.BaseNode> files;
+            public string SourceFileText;
+            public string sfn;
+            //0 is sfr 1 is afr -1 neither
+            public int sfrOrafr = -1;
+            public int lineNumber = -1;
+
+
+            public void Render()
+            {
+                this.StateHasChanged();
+                if (sf != null)
+                {
+                    sf.Render();
+                }
+            }
+
+            public async void FileRender()
+            {
+                if (sf != null)
+                {
+                    sf.Render();
+                    await sf.changeHighlight(sf._editor);
+                }
+            }
+
+            public RenderFragment DrawTabs()
+            {
+                return new RenderFragment(builder =>
+                {
+                    builder.OpenComponent<Tabs>(0);
+                    builder.AddComponentReferenceCapture(1, inst => { tabs = (Tabs)inst; });
+                    builder.CloseComponent();
+                });
+            }
+
+            public RenderFragment DrawSources()
+            {
+                return new RenderFragment(builder =>
+                {
+                    builder.OpenComponent<SourceFile>(0);
+                    builder.AddComponentReferenceCapture(1, inst => { sf = (SourceFile)inst; });
+                    builder.CloseComponent();
+                });
+            }
+
+            protected override async Task OnAfterRenderAsync(bool firstRender)
+            {
+                if (show % 2 == 0 && !search)
+                {
+                    if (!firstRender)
+                    {
+                        await JSRuntime.InvokeVoidAsync("blazorHelpers.Destroy");
+                    }
+                    ElementReference[] arr2 = new ElementReference[2];
+                    arr2[0] = one;
+                    arr2[1] = two;
+                    await JSRuntime.InvokeVoidAsync(identifier: "blazorHelpers.Split", arr2);
+                }
+                if (show % 2 == 1 && !search)
+                {
+                    await JSRuntime.InvokeVoidAsync("blazorHelpers.Destroy");
+                    ElementReference[] arr = new ElementReference[3];
+                    arr[0] = one;
+                    arr[1] = two;
+                    arr[2] = three;
+                    await JSRuntime.InvokeVoidAsync(identifier: "blazorHelpers.Split", arr);
+                }
+                //await JSRuntime.InvokeVoidAsync(identifier: "blazorHelpers.Split", arr2);
+                //await JSRuntime.InvokeVoidAsync("blazorHelpers.Destroy");
+
+            }
+        }