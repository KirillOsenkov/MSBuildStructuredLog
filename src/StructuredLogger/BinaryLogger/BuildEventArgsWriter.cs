--- conflicted
+++ resolved
@@ -1,1062 +1,1049 @@
-// Copyright (c) Microsoft. All rights reserved.
-// Licensed under the MIT license. See LICENSE file in the project root for full license information.
-
-using System;
-using System.Collections;
-using System.Collections.Generic;
-using System.Diagnostics;
-using System.IO;
-using System.Linq;
-using Microsoft.Build.BackEnd.Logging;
-using Microsoft.Build.Evaluation;
-using Microsoft.Build.Exceptions;
-using Microsoft.Build.Execution;
-using Microsoft.Build.Framework;
-using Microsoft.Build.Internal;
-using Microsoft.Build.Shared;
-
-namespace Microsoft.Build.Logging.StructuredLogger
-{
-    /// <summary>
-    /// Serializes BuildEventArgs-derived objects into a provided BinaryWriter
-    /// </summary>
-    internal class BuildEventArgsWriter
-    {
-        private readonly Stream originalStream;
-
-        /// <summary>
-        /// When writing the current record, first write it to a memory stream,
-        /// then flush to the originalStream. This is needed so that if we discover
-        /// that we need to write a string record in the middle of writing the
-        /// current record, we will write the string record to the original stream
-        /// and the current record will end up after the string record.
-        /// </summary>
-        private readonly MemoryStream currentRecordStream;
-
-        /// <summary>
-        /// The binary writer around the originalStream.
-        /// </summary>
-        private readonly BinaryWriter originalBinaryWriter;
-
-        /// <summary>
-        /// The binary writer around the currentRecordStream.
-        /// </summary>
-        private readonly BinaryWriter currentRecordWriter;
-
-        /// <summary>
-        /// The binary writer we're currently using. Is pointing at the currentRecordWriter usually,
-        /// but sometimes we repoint it to the originalBinaryWriter temporarily, when writing string
-        /// and name-value records.
-        /// </summary>
-        private BinaryWriter binaryWriter;
-
-        /// <summary>
-        /// Hashtable used for deduplicating strings. When we need to write a string,
-        /// we check in this hashtable first, and if we've seen the string before,
-        /// just write out its index. Otherwise write out a string record, and then
-        /// write the string index. A string record is guaranteed to precede its first
-        /// usage.
-        /// The reader will read the string records first and then be able to retrieve
-        /// a string by its index. This allows us to keep the format streaming instead
-        /// of writing one giant string table at the end. If a binlog is interrupted
-        /// we'll be able to use all the information we've discovered thus far.
-        /// </summary>
-        private readonly Dictionary<HashKey, int> stringHashes = new Dictionary<HashKey, int>();
-
-        /// <summary>
-        /// Hashtable used for deduplicating name-value lists. Same as strings.
-        /// </summary>
-        private readonly Dictionary<HashKey, int> nameValueListHashes = new Dictionary<HashKey, int>();
-
-        /// <summary>
-        /// Index 0 is null, Index 1 is the empty string.
-        /// Reserve indices 2-9 for future use. Start indexing actual strings at 10.
-        /// </summary>
-        internal const int StringStartIndex = 10;
-
-        /// <summary>
-        /// Let's reserve a few indices for future use.
-        /// </summary>
-        internal const int NameValueRecordStartIndex = 10;
-
-        /// <summary>
-        /// 0 is null, 1 is empty string
-        /// 2-9 are reserved for future use.
-        /// Start indexing at 10.
-        /// </summary>
-        private int stringRecordId = StringStartIndex;
-
-        /// <summary>
-        /// The index of the next record to be written.
-        /// </summary>
-        private int nameValueRecordId = NameValueRecordStartIndex;
-
-        /// <summary>
-        /// A temporary buffer we use when writing a NameValueList record. Avoids allocating a list each time.
-        /// </summary>
-        private readonly List<KeyValuePair<string, string>> nameValueListBuffer = new List<KeyValuePair<string, string>>(1024);
-
-        /// <summary>
-        /// A temporary buffer we use when hashing a NameValueList record. Stores the indices of hashed strings
-        /// instead of the actual names and values.
-        /// </summary>
-        private readonly List<KeyValuePair<int, int>> nameValueIndexListBuffer = new List<KeyValuePair<int, int>>(1024);
-
-        /// <summary>
-        /// Initializes a new instance of BuildEventArgsWriter with a BinaryWriter
-        /// </summary>
-        /// <param name="binaryWriter">A BinaryWriter to write the BuildEventArgs instances to</param>
-        public BuildEventArgsWriter(BinaryWriter binaryWriter)
-        {
-            this.originalStream = binaryWriter.BaseStream;
-
-            // this doesn't exceed 30K for smaller binlogs so seems like a reasonable
-            // starting point to avoid reallocations in the common case
-            this.currentRecordStream = new MemoryStream(65536);
-
-            this.originalBinaryWriter = binaryWriter;
-            this.currentRecordWriter = new BinaryWriter(currentRecordStream);
-
-            this.binaryWriter = currentRecordWriter;
-        }
-
-        /// <summary>
-        /// Write a provided instance of BuildEventArgs to the BinaryWriter
-        /// </summary>
-        public void Write(BuildEventArgs e)
-        {
-            WriteCore(e);
-
-            // flush the current record and clear the MemoryStream to prepare for next use
-            currentRecordStream.WriteTo(originalStream);
-            currentRecordStream.SetLength(0);
-        }
-
-        private void WriteCore(BuildEventArgs e)
-        {
-            switch (e)
-            {
-                case BuildMessageEventArgs buildMessage: Write(buildMessage); break;
-                case TaskStartedEventArgs taskStarted: Write(taskStarted); break;
-                case TaskFinishedEventArgs taskFinished: Write(taskFinished); break;
-                case TargetStartedEventArgs targetStarted: Write(targetStarted); break;
-                case TargetFinishedEventArgs targetFinished: Write(targetFinished); break;
-                case BuildErrorEventArgs buildError: Write(buildError); break;
-                case BuildWarningEventArgs buildWarning: Write(buildWarning); break;
-                case ProjectStartedEventArgs projectStarted: Write(projectStarted); break;
-                case ProjectFinishedEventArgs projectFinished: Write(projectFinished); break;
-                case BuildStartedEventArgs buildStarted: Write(buildStarted); break;
-                case BuildFinishedEventArgs buildFinished: Write(buildFinished); break;
-                default:
-                    // convert all unrecognized objects to message
-                    // and just preserve the message
-                    var buildMessageEventArgs = new BuildMessageEventArgs(
-                        e.Message,
-                        e.HelpKeyword,
-                        e.SenderName,
-                        MessageImportance.Normal,
-                        e.Timestamp);
-                    buildMessageEventArgs.BuildEventContext = e.BuildEventContext ?? BuildEventContext.Invalid;
-                    Write(buildMessageEventArgs);
-                    break;
-            }
-        }
-
-        public void WriteBlob(BinaryLogRecordKind kind, byte[] bytes)
-        {
-            // write the blob directly to the underlying writer,
-            // bypassing the memory stream
-            using var redirection = RedirectWritesToOriginalWriter();
-
-            Write(kind);
-            Write(bytes.Length);
-            Write(bytes);
-        }
-
-        /// <summary>
-        /// Switches the binaryWriter used by the Write* methods to the direct underlying stream writer
-        /// until the disposable is disposed. Useful to bypass the currentRecordWriter to write a string,
-        /// blob or NameValueRecord that should precede the record being currently written.
-        /// </summary>
-        private IDisposable RedirectWritesToOriginalWriter()
-        {
-            binaryWriter = originalBinaryWriter;
-            return new RedirectionScope(this);
-        }
-
-        private struct RedirectionScope : IDisposable
-        {
-            private readonly BuildEventArgsWriter _writer;
-
-            public RedirectionScope(BuildEventArgsWriter buildEventArgsWriter)
-            {
-                _writer = buildEventArgsWriter;
-            }
-
-            public void Dispose()
-            {
-                _writer.binaryWriter = _writer.currentRecordWriter;
-            }
-        }
-
-        private void Write(BuildStartedEventArgs e)
-        {
-            Write(BinaryLogRecordKind.BuildStarted);
-            WriteBuildEventArgsFields(e);
-            Write(e.BuildEnvironment);
-        }
-
-        private void Write(BuildFinishedEventArgs e)
-        {
-            Write(BinaryLogRecordKind.BuildFinished);
-            WriteBuildEventArgsFields(e);
-            Write(e.Succeeded);
-        }
-
-        private void Write(ProjectStartedEventArgs e)
-        {
-            Write(BinaryLogRecordKind.ProjectStarted);
-            WriteBuildEventArgsFields(e);
-
-            if (e.ParentProjectBuildEventContext == null)
-            {
-                Write(false);
-            }
-            else
-            {
-                Write(true);
-                Write(e.ParentProjectBuildEventContext);
-            }
-
-            WriteDeduplicatedString(e.ProjectFile);
-
-            Write(e.ProjectId);
-            WriteDeduplicatedString(e.TargetNames);
-            WriteDeduplicatedString(e.ToolsVersion);
-
-            if (e.GlobalProperties == null)
-            {
-                Write(false);
-            }
-            else
-            {
-                Write(true);
-                Write(e.GlobalProperties);
-            }
-
-            WriteProperties(e.Properties);
-
-            WriteProjectItems(e.Items);
-        }
-
-        private void Write(ProjectFinishedEventArgs e)
-        {
-            Write(BinaryLogRecordKind.ProjectFinished);
-            WriteBuildEventArgsFields(e);
-            WriteDeduplicatedString(e.ProjectFile);
-            Write(e.Succeeded);
-        }
-
-        private void Write(TargetStartedEventArgs e)
-        {
-            Write(BinaryLogRecordKind.TargetStarted);
-            WriteBuildEventArgsFields(e);
-            WriteDeduplicatedString(e.TargetName);
-            WriteDeduplicatedString(e.ProjectFile);
-            WriteDeduplicatedString(e.TargetFile);
-            WriteDeduplicatedString(e.ParentTarget);
-            Write(0);
-        }
-
-        private void Write(TargetFinishedEventArgs e)
-        {
-            Write(BinaryLogRecordKind.TargetFinished);
-            WriteBuildEventArgsFields(e);
-            Write(e.Succeeded);
-            WriteDeduplicatedString(e.ProjectFile);
-            WriteDeduplicatedString(e.TargetFile);
-            WriteDeduplicatedString(e.TargetName);
-            WriteTaskItemList(e.TargetOutputs);
-        }
-
-        private void Write(TaskStartedEventArgs e)
-        {
-            Write(BinaryLogRecordKind.TaskStarted);
-            WriteBuildEventArgsFields(e);
-            WriteDeduplicatedString(e.TaskName);
-            WriteDeduplicatedString(e.ProjectFile);
-            WriteDeduplicatedString(e.TaskFile);
-        }
-
-        private void Write(TaskFinishedEventArgs e)
-        {
-            Write(BinaryLogRecordKind.TaskFinished);
-            WriteBuildEventArgsFields(e);
-            Write(e.Succeeded);
-            WriteDeduplicatedString(e.TaskName);
-            WriteDeduplicatedString(e.ProjectFile);
-            WriteDeduplicatedString(e.TaskFile);
-        }
-
-        private void Write(BuildErrorEventArgs e)
-        {
-            Write(BinaryLogRecordKind.Error);
-            WriteBuildEventArgsFields(e);
-            WriteDeduplicatedString(e.Subcategory);
-            WriteDeduplicatedString(e.Code);
-            WriteDeduplicatedString(e.File);
-            WriteDeduplicatedString(e.ProjectFile);
-            Write(e.LineNumber);
-            Write(e.ColumnNumber);
-            Write(e.EndLineNumber);
-            Write(e.EndColumnNumber);
-        }
-
-        private void Write(BuildWarningEventArgs e)
-        {
-            Write(BinaryLogRecordKind.Warning);
-            WriteBuildEventArgsFields(e);
-            WriteDeduplicatedString(e.Subcategory);
-            WriteDeduplicatedString(e.Code);
-            WriteDeduplicatedString(e.File);
-            WriteDeduplicatedString(e.ProjectFile);
-            Write(e.LineNumber);
-            Write(e.ColumnNumber);
-            Write(e.EndLineNumber);
-            Write(e.EndColumnNumber);
-        }
-
-        private void Write(BuildMessageEventArgs e)
-        {
-            if (e is TaskParameterEventArgs taskParameter)
-            {
-                Write(taskParameter);
-                return;
-            }
-
-            if (e is CriticalBuildMessageEventArgs criticalBuildMessage)
-            {
-                Write(criticalBuildMessage);
-                return;
-            }
-
-            if (e is TaskCommandLineEventArgs taskCommandLine)
-            {
-                Write(taskCommandLine);
-                return;
-            }
-
-            if (e is PropertyReassignmentEventArgs propertyReassignment)
-            {
-                Write(propertyReassignment);
-                return;
-            }
-
-            if (e is UninitializedPropertyReadEventArgs uninitializedPropertyRead)
-            {
-                Write(uninitializedPropertyRead);
-                return;
-            }
-
-            if (e is EnvironmentVariableReadEventArgs environmentVariableRead)
-            {
-                Write(environmentVariableRead);
-                return;
-            }
-
-            if (e is PropertyInitialValueSetEventArgs propertyInitialValueSet)
-            {
-                Write(propertyInitialValueSet);
-                return;
-            }
-
-            Write(BinaryLogRecordKind.Message);
-            WriteMessageFields(e);
-        }
-
-        private void Write(CriticalBuildMessageEventArgs e)
-        {
-            Write(BinaryLogRecordKind.CriticalBuildMessage);
-            WriteMessageFields(e);
-        }
-
-        private void Write(PropertyReassignmentEventArgs e)
-        {
-            Write(BinaryLogRecordKind.PropertyReassignment);
-            WriteMessageFields(e);
-            WriteDeduplicatedString(e.PropertyName);
-            WriteDeduplicatedString(e.PreviousValue);
-            WriteDeduplicatedString(e.NewValue);
-            WriteDeduplicatedString(e.Location);
-        }
-
-        private void Write(UninitializedPropertyReadEventArgs e)
-        {
-            Write(BinaryLogRecordKind.UninitializedPropertyRead);
-            WriteMessageFields(e);
-            WriteDeduplicatedString(e.PropertyName);
-        }
-
-        private void Write(PropertyInitialValueSetEventArgs e)
-        {
-            Write(BinaryLogRecordKind.PropertyInitialValueSet);
-            WriteMessageFields(e);
-            WriteDeduplicatedString(e.PropertyName);
-            WriteDeduplicatedString(e.PropertyValue);
-            WriteDeduplicatedString(e.PropertySource);
-        }
-
-        private void Write(EnvironmentVariableReadEventArgs e)
-        {
-            Write(BinaryLogRecordKind.EnvironmentVariableRead);
-            WriteMessageFields(e);
-            WriteDeduplicatedString(e.EnvironmentVariableName);
-        }
-
-        private void Write(TaskCommandLineEventArgs e)
-        {
-            Write(BinaryLogRecordKind.TaskCommandLine);
-            WriteMessageFields(e);
-            WriteDeduplicatedString(e.CommandLine);
-            WriteDeduplicatedString(e.TaskName);
-        }
-
-        private void Write(TaskParameterEventArgs e)
-        {
-            Write(BinaryLogRecordKind.TaskParameter);
-            WriteMessageFields(e, writeMessage: false);
-            Write((int)e.Kind);
-            WriteDeduplicatedString(e.ItemType);
-            WriteTaskItemList(e.Items, e.LogItemMetadata);
-        }
-
-        private void WriteBuildEventArgsFields(BuildEventArgs e, bool writeMessage = true)
-        {
-            var flags = GetBuildEventArgsFieldFlags(e, writeMessage);
-            Write((int)flags);
-            WriteBaseFields(e, flags);
-        }
-
-        private void WriteBaseFields(BuildEventArgs e, BuildEventArgsFieldFlags flags)
-        {
-            if ((flags & BuildEventArgsFieldFlags.Message) != 0)
-            {
-                WriteDeduplicatedString(e.Message);
-            }
-
-            if ((flags & BuildEventArgsFieldFlags.BuildEventContext) != 0)
-            {
-                Write(e.BuildEventContext);
-            }
-
-            if ((flags & BuildEventArgsFieldFlags.ThreadId) != 0)
-            {
-                Write(e.ThreadId);
-            }
-
-            if ((flags & BuildEventArgsFieldFlags.HelpHeyword) != 0)
-            {
-                WriteDeduplicatedString(e.HelpKeyword);
-            }
-
-            if ((flags & BuildEventArgsFieldFlags.SenderName) != 0)
-            {
-                WriteDeduplicatedString(e.SenderName);
-            }
-
-            if ((flags & BuildEventArgsFieldFlags.Timestamp) != 0)
-            {
-                Write(e.Timestamp);
-            }
-        }
-
-        private void WriteMessageFields(BuildMessageEventArgs e, bool writeMessage = true)
-        {
-            var flags = GetBuildEventArgsFieldFlags(e, writeMessage);
-            flags = GetMessageFlags(e, flags);
-
-            Write((int)flags);
-
-            WriteBaseFields(e, flags);
-
-            if ((flags & BuildEventArgsFieldFlags.Subcategory) != 0)
-            {
-                WriteDeduplicatedString(e.Subcategory);
-            }
-
-            if ((flags & BuildEventArgsFieldFlags.Code) != 0)
-            {
-                WriteDeduplicatedString(e.Code);
-            }
-
-            if ((flags & BuildEventArgsFieldFlags.File) != 0)
-            {
-                WriteDeduplicatedString(e.File);
-            }
-
-            if ((flags & BuildEventArgsFieldFlags.ProjectFile) != 0)
-            {
-                WriteDeduplicatedString(e.ProjectFile);
-            }
-
-            if ((flags & BuildEventArgsFieldFlags.LineNumber) != 0)
-            {
-                Write(e.LineNumber);
-            }
-
-            if ((flags & BuildEventArgsFieldFlags.ColumnNumber) != 0)
-            {
-                Write(e.ColumnNumber);
-            }
-
-            if ((flags & BuildEventArgsFieldFlags.EndLineNumber) != 0)
-            {
-                Write(e.EndLineNumber);
-            }
-
-            if ((flags & BuildEventArgsFieldFlags.EndColumnNumber) != 0)
-            {
-                Write(e.EndColumnNumber);
-            }
-
-            Write((int)e.Importance);
-        }
-
-        private static BuildEventArgsFieldFlags GetMessageFlags(BuildMessageEventArgs e, BuildEventArgsFieldFlags flags)
-        {
-            if (e.Subcategory != null)
-            {
-                flags |= BuildEventArgsFieldFlags.Subcategory;
-            }
-
-            if (e.Code != null)
-            {
-                flags |= BuildEventArgsFieldFlags.Code;
-            }
-
-            if (e.File != null)
-            {
-                flags |= BuildEventArgsFieldFlags.File;
-            }
-
-            if (e.ProjectFile != null)
-            {
-                flags |= BuildEventArgsFieldFlags.ProjectFile;
-            }
-
-            if (e.LineNumber != 0)
-            {
-                flags |= BuildEventArgsFieldFlags.LineNumber;
-            }
-
-            if (e.ColumnNumber != 0)
-            {
-                flags |= BuildEventArgsFieldFlags.ColumnNumber;
-            }
-
-            if (e.EndLineNumber != 0)
-            {
-                flags |= BuildEventArgsFieldFlags.EndLineNumber;
-            }
-
-            if (e.EndColumnNumber != 0)
-            {
-                flags |= BuildEventArgsFieldFlags.EndColumnNumber;
-            }
-
-            return flags;
-        }
-
-        private static BuildEventArgsFieldFlags GetBuildEventArgsFieldFlags(BuildEventArgs e, bool writeMessage = true)
-        {
-            var flags = BuildEventArgsFieldFlags.None;
-            if (e.BuildEventContext != null)
-            {
-                flags |= BuildEventArgsFieldFlags.BuildEventContext;
-            }
-
-            if (e.HelpKeyword != null)
-            {
-                flags |= BuildEventArgsFieldFlags.HelpHeyword;
-            }
-
-            if (writeMessage)
-            {
-                flags |= BuildEventArgsFieldFlags.Message;
-            }
-
-            // no need to waste space for the default sender name
-            if (e.SenderName != null && e.SenderName != "MSBuild")
-            {
-                flags |= BuildEventArgsFieldFlags.SenderName;
-            }
-
-            if (e.ThreadId > 0)
-            {
-                flags |= BuildEventArgsFieldFlags.ThreadId;
-            }
-
-            if (e.Timestamp != default(DateTime))
-            {
-                flags |= BuildEventArgsFieldFlags.Timestamp;
-            }
-
-            return flags;
-        }
-
-        // Both of these are used simultaneously so can't just have a single list
-        private readonly List<object> reusableItemsList = new List<object>();
-        private readonly List<object> reusableProjectItemList = new List<object>();
-
-        private void WriteTaskItemList(IEnumerable items, bool writeMetadata = true)
-        {
-            if (items == null)
-            {
-                Write(false);
-                return;
-            }
-
-            // For target outputs bypass copying of all items to save on performance.
-            // The proxy creates a deep clone of each item to protect against writes,
-            // but since we're not writing we don't need the deep cloning.
-            // Additionally, it is safe to access the underlying List<ITaskItem> as it's allocated
-            // in a single location and noboby else mutates it after that:
-            // https://github.com/dotnet/msbuild/blob/f0eebf2872d76ab0cd43fdc4153ba636232b222f/src/Build/BackEnd/Components/RequestBuilder/TargetEntry.cs#L564
-            //if (items is TargetLoggingContext.TargetOutputItemsInstanceEnumeratorProxy proxy)
-            //{
-            //    items = proxy.BackingItems;
-            //}
-
-            int count;
-
-            if (items is ICollection arrayList)
-            {
-                count = arrayList.Count;
-            }
-            else if (items is ICollection<ITaskItem> genericList)
-            {
-                count = genericList.Count;
-            }
-            else
-            {
-                // enumerate only once
-                foreach (var item in items)
-                {
-                    if (item != null)
-                    {
-                        reusableItemsList.Add(item);
-                    }
-                }
-
-                items = reusableItemsList;
-                count = reusableItemsList.Count;
-            }
-
-            Write(count);
-
-            foreach (var item in items)
-            {
-                if (item is ITaskItem taskItem)
-                {
-                    Write(taskItem, writeMetadata);
-                }
-                else
-                {
-                    WriteDeduplicatedString(item?.ToString() ?? ""); // itemspec
-                    Write(0); // no metadata
-                }
-            }
-
-            reusableItemsList.Clear();
-        }
-
-<<<<<<< HEAD
-        private readonly List<KeyValuePair<string, ITaskItem>> reusableProjectItemList = new List<KeyValuePair<string, ITaskItem>>();
-
-=======
->>>>>>> 2b49e242
-        private void WriteProjectItems(IEnumerable items)
-        {
-            if (items == null)
-            {
-                Write(0);
-                return;
-            }
-
-            //if (items is ItemDictionary<ProjectItemInstance> itemDictionary)
-            //{
-            //    // If we have access to the live data from evaluation, it exposes a special method
-            //    // to iterate the data structure under a lock and return results grouped by item type.
-            //    // There's no need to allocate or call GroupBy this way.
-            //    itemDictionary.EnumerateItemsPerType((itemType, itemList) =>
-            //    {
-            //        WriteDeduplicatedString(itemType);
-            //        WriteTaskItemList(itemList);
-            //    });
-            //
-            //    // signal the end
-            //    Write(0);
-            //}
-            //else
-            {
-                string currentItemType = null;
-
-                // Write out a sequence of items for each item type while avoiding GroupBy
-                // and associated allocations. We rely on the fact that items of each type
-                // are contiguous. For each item type, write the item type name and the list
-                // of items. Write 0 at the end (which would correspond to item type null).
-                // This is how the reader will know how to stop. We can't write out the
-                // count of item types at the beginning because we don't know how many there
-                // will be (we'd have to enumerate twice to calculate that). This scheme
-                // allows us to stream in a single pass with no allocations for intermediate
-                // results.
-                Internal.Utilities.EnumerateItems(items, dictionaryEntry =>
-                {
-                    string key = (string)dictionaryEntry.Key;
-
-<<<<<<< HEAD
-                if (string.IsNullOrEmpty(itemType) || !(item is ITaskItem taskItem))
-                {
-                    continue;
-                }
-
-                reusableProjectItemList.Add(new KeyValuePair<string, ITaskItem>(itemType, taskItem));
-            }
-=======
-                    // boundary between item types
-                    if (currentItemType != null && currentItemType != key)
-                    {
-                        WriteDeduplicatedString(currentItemType);
-                        WriteTaskItemList(reusableProjectItemList);
-                        reusableProjectItemList.Clear();
-                    }
->>>>>>> 2b49e242
-
-                    reusableProjectItemList.Add(dictionaryEntry.Value);
-                    currentItemType = key;
-                });
-
-                // write out the last item type
-                if (reusableProjectItemList.Count > 0)
-                {
-                    WriteDeduplicatedString(currentItemType);
-                    WriteTaskItemList(reusableProjectItemList);
-                    reusableProjectItemList.Clear();
-                }
-
-                // signal the end
-                Write(0);
-            }
-        }
-
-        private void Write(ITaskItem item, bool writeMetadata = true)
-        {
-            WriteDeduplicatedString(item.ItemSpec);
-            if (!writeMetadata)
-            {
-                Write((byte)0);
-                return;
-            }
-
-            // WARNING: Can't use AddRange here because CopyOnWriteDictionary in Microsoft.Build.Utilities.v4.0.dll
-            // is broken. Microsoft.Build.Utilities.v4.0.dll loads from the GAC by XAML markup tooling and it's
-            // implementation doesn't work with AddRange because AddRange special-cases ICollection<T> and
-            // CopyOnWriteDictionary doesn't implement it properly.
-            foreach (var kvp in item.EnumerateMetadata())
-            {
-                nameValueListBuffer.Add(kvp);
-            }
-
-            if (nameValueListBuffer.Count > 1)
-            {
-                nameValueListBuffer.Sort((l, r) => StringComparer.OrdinalIgnoreCase.Compare(l.Key, r.Key));
-            }
-
-            WriteNameValueList();
-
-            nameValueListBuffer.Clear();
-        }
-
-        private void WriteProperties(IEnumerable properties)
-        {
-            if (properties == null)
-            {
-                Write(0);
-                return;
-            }
-
-            Internal.Utilities.EnumerateProperties(properties, kvp => nameValueListBuffer.Add(kvp));
-
-            WriteNameValueList();
-
-            nameValueListBuffer.Clear();
-        }
-
-        private void Write(BuildEventContext buildEventContext)
-        {
-            Write(buildEventContext.NodeId);
-            Write(buildEventContext.ProjectContextId);
-            Write(buildEventContext.TargetId);
-            Write(buildEventContext.TaskId);
-            Write(buildEventContext.SubmissionId);
-            Write(buildEventContext.ProjectInstanceId);
-            Write(-1);
-        }
-
-        private void Write(IEnumerable<KeyValuePair<string, string>> keyValuePairs)
-        {
-            if (keyValuePairs != null)
-            {
-                foreach (var kvp in keyValuePairs)
-                {
-                    nameValueListBuffer.Add(kvp);
-                }
-            }
-
-            WriteNameValueList();
-
-            nameValueListBuffer.Clear();
-        }
-
-        private void WriteNameValueList()
-        {
-            if (nameValueListBuffer.Count == 0)
-            {
-                Write((byte)0);
-                return;
-            }
-
-            HashKey hash = HashAllStrings(nameValueListBuffer);
-            if (!nameValueListHashes.TryGetValue(hash, out var recordId))
-            {
-                recordId = nameValueRecordId;
-                nameValueListHashes[hash] = nameValueRecordId;
-
-                WriteNameValueListRecord();
-
-                nameValueRecordId += 1;
-            }
-
-            Write(recordId);
-        }
-
-        /// <summary>
-        /// In the middle of writing the current record we may discover that we want to write another record
-        /// preceding the current one, specifically the list of names and values we want to reuse in the
-        /// future. As we are writing the current record to a MemoryStream first, it's OK to temporarily
-        /// switch to the direct underlying stream and write the NameValueList record first.
-        /// When the current record is done writing, the MemoryStream will flush to the underlying stream
-        /// and the current record will end up after the NameValueList record, as desired.
-        /// </summary>
-        private void WriteNameValueListRecord()
-        {
-            // Switch the binaryWriter used by the Write* methods to the direct underlying stream writer.
-            // We want this record to precede the record we're currently writing to currentRecordWriter
-            // which is backed by a MemoryStream buffer
-            using var redirectionScope = RedirectWritesToOriginalWriter();
-
-            Write(BinaryLogRecordKind.NameValueList);
-            Write(nameValueIndexListBuffer.Count);
-            for (int i = 0; i < nameValueListBuffer.Count; i++)
-            {
-                var kvp = nameValueIndexListBuffer[i];
-                Write(kvp.Key);
-                Write(kvp.Value);
-            }
-        }
-
-        /// <summary>
-        /// Compute the total hash of all items in the nameValueList
-        /// while simultaneously filling the nameValueIndexListBuffer with the individual
-        /// hashes of the strings, mirroring the strings in the original nameValueList.
-        /// This helps us avoid hashing strings twice (once to hash the string individually
-        /// and the second time when hashing it as part of the nameValueList)
-        /// </summary>
-        private HashKey HashAllStrings(List<KeyValuePair<string, string>> nameValueList)
-        {
-            HashKey hash = new HashKey();
-
-            nameValueIndexListBuffer.Clear();
-
-            for (int i = 0; i < nameValueList.Count; i++)
-            {
-                var kvp = nameValueList[i];
-                var keyHash = HashString(kvp.Key);
-                var valueHash = HashString(kvp.Value);
-                hash = hash.Add(keyHash.Value);
-                hash = hash.Add(valueHash.Value);
-                nameValueIndexListBuffer.Add(new KeyValuePair<int, int>(keyHash.Key, valueHash.Key));
-            }
-
-            return hash;
-        }
-
-        private void Write(BinaryLogRecordKind kind)
-        {
-            Write((int)kind);
-        }
-
-        private void Write(int value)
-        {
-            binaryWriter.Write7BitEncodedInt(value);
-        }
-
-        private void Write(long value)
-        {
-            binaryWriter.Write(value);
-        }
-
-        private void Write(byte[] bytes)
-        {
-            binaryWriter.Write(bytes);
-        }
-
-        private void Write(byte b)
-        {
-            binaryWriter.Write(b);
-        }
-
-        private void Write(bool boolean)
-        {
-            binaryWriter.Write(boolean);
-        }
-
-        private void WriteDeduplicatedString(string text)
-        {
-            var recordId = HashString(text);
-            Write(recordId.Key);
-        }
-
-        /// <summary>
-        /// Hash the string and write a String record if not already hashed.
-        /// </summary>
-        /// <returns>Returns the string record index as well as the hash.</returns>
-        private KeyValuePair<int, HashKey> HashString(string text)
-        {
-            if (text == null)
-            {
-                return new KeyValuePair<int, HashKey>(0, default);
-            }
-            else if (text.Length == 0)
-            {
-                return new KeyValuePair<int, HashKey>(1, default);
-            }
-
-            var hash = new HashKey(text);
-            if (!stringHashes.TryGetValue(hash, out var recordId))
-            {
-                recordId = stringRecordId;
-                stringHashes[hash] = stringRecordId;
-
-                WriteStringRecord(text);
-
-                stringRecordId += 1;
-            }
-
-            return new KeyValuePair<int, HashKey>(recordId, hash);
-        }
-
-        private void WriteStringRecord(string text)
-        {
-            using var redirectionScope = RedirectWritesToOriginalWriter();
-
-            Write(BinaryLogRecordKind.String);
-            binaryWriter.Write(text);
-        }
-
-        private void Write(DateTime timestamp)
-        {
-            binaryWriter.Write(timestamp.Ticks);
-            Write((int)timestamp.Kind);
-        }
-
-        private void Write(TimeSpan timeSpan)
-        {
-            binaryWriter.Write(timeSpan.Ticks);
-        }
-
-        internal readonly struct HashKey : IEquatable<HashKey>
-        {
-            private readonly ulong value;
-
-            private HashKey(ulong i)
-            {
-                value = i;
-            }
-
-            public HashKey(string text)
-            {
-                if (text == null)
-                {
-                    value = 0;
-                }
-                else
-                {
-                    value = FnvHash64.GetHashCode(text);
-                }
-            }
-
-            public static HashKey Combine(HashKey left, HashKey right)
-            {
-                return new HashKey(FnvHash64.Combine(left.value, right.value));
-            }
-
-            public HashKey Add(HashKey other) => Combine(this, other);
-
-            public bool Equals(HashKey other)
-            {
-                return value == other.value;
-            }
-
-            public override bool Equals(object obj)
-            {
-                if (obj is HashKey other)
-                {
-                    return Equals(other);
-                }
-
-                return false;
-            }
-
-            public override int GetHashCode()
-            {
-                return unchecked((int)value);
-            }
-
-            public override string ToString()
-            {
-                return value.ToString();
-            }
-        }
-
-        internal static class FnvHash64
-        {
-            public const ulong Offset = 14695981039346656037;
-            public const ulong Prime = 1099511628211;
-
-            public static ulong GetHashCode(string text)
-            {
-                ulong hash = Offset;
-
-                unchecked
-                {
-                    for (int i = 0; i < text.Length; i++)
-                    {
-                        char ch = text[i];
-                        hash = (hash ^ ch) * Prime;
-                    }
-                }
-
-                return hash;
-            }
-
-            public static ulong Combine(ulong left, ulong right)
-            {
-                unchecked
-                {
-                    return (left ^ right) * Prime;
-                }
-            }
-        }
-    }
-}
+// Copyright (c) Microsoft. All rights reserved.
+// Licensed under the MIT license. See LICENSE file in the project root for full license information.
+
+using System;
+using System.Collections;
+using System.Collections.Generic;
+using System.Diagnostics;
+using System.IO;
+using System.Linq;
+using Microsoft.Build.BackEnd.Logging;
+using Microsoft.Build.Evaluation;
+using Microsoft.Build.Exceptions;
+using Microsoft.Build.Execution;
+using Microsoft.Build.Framework;
+using Microsoft.Build.Internal;
+using Microsoft.Build.Shared;
+
+namespace Microsoft.Build.Logging.StructuredLogger
+{
+    /// <summary>
+    /// Serializes BuildEventArgs-derived objects into a provided BinaryWriter
+    /// </summary>
+    internal class BuildEventArgsWriter
+    {
+        private readonly Stream originalStream;
+
+        /// <summary>
+        /// When writing the current record, first write it to a memory stream,
+        /// then flush to the originalStream. This is needed so that if we discover
+        /// that we need to write a string record in the middle of writing the
+        /// current record, we will write the string record to the original stream
+        /// and the current record will end up after the string record.
+        /// </summary>
+        private readonly MemoryStream currentRecordStream;
+
+        /// <summary>
+        /// The binary writer around the originalStream.
+        /// </summary>
+        private readonly BinaryWriter originalBinaryWriter;
+
+        /// <summary>
+        /// The binary writer around the currentRecordStream.
+        /// </summary>
+        private readonly BinaryWriter currentRecordWriter;
+
+        /// <summary>
+        /// The binary writer we're currently using. Is pointing at the currentRecordWriter usually,
+        /// but sometimes we repoint it to the originalBinaryWriter temporarily, when writing string
+        /// and name-value records.
+        /// </summary>
+        private BinaryWriter binaryWriter;
+
+        /// <summary>
+        /// Hashtable used for deduplicating strings. When we need to write a string,
+        /// we check in this hashtable first, and if we've seen the string before,
+        /// just write out its index. Otherwise write out a string record, and then
+        /// write the string index. A string record is guaranteed to precede its first
+        /// usage.
+        /// The reader will read the string records first and then be able to retrieve
+        /// a string by its index. This allows us to keep the format streaming instead
+        /// of writing one giant string table at the end. If a binlog is interrupted
+        /// we'll be able to use all the information we've discovered thus far.
+        /// </summary>
+        private readonly Dictionary<HashKey, int> stringHashes = new Dictionary<HashKey, int>();
+
+        /// <summary>
+        /// Hashtable used for deduplicating name-value lists. Same as strings.
+        /// </summary>
+        private readonly Dictionary<HashKey, int> nameValueListHashes = new Dictionary<HashKey, int>();
+
+        /// <summary>
+        /// Index 0 is null, Index 1 is the empty string.
+        /// Reserve indices 2-9 for future use. Start indexing actual strings at 10.
+        /// </summary>
+        internal const int StringStartIndex = 10;
+
+        /// <summary>
+        /// Let's reserve a few indices for future use.
+        /// </summary>
+        internal const int NameValueRecordStartIndex = 10;
+
+        /// <summary>
+        /// 0 is null, 1 is empty string
+        /// 2-9 are reserved for future use.
+        /// Start indexing at 10.
+        /// </summary>
+        private int stringRecordId = StringStartIndex;
+
+        /// <summary>
+        /// The index of the next record to be written.
+        /// </summary>
+        private int nameValueRecordId = NameValueRecordStartIndex;
+
+        /// <summary>
+        /// A temporary buffer we use when writing a NameValueList record. Avoids allocating a list each time.
+        /// </summary>
+        private readonly List<KeyValuePair<string, string>> nameValueListBuffer = new List<KeyValuePair<string, string>>(1024);
+
+        /// <summary>
+        /// A temporary buffer we use when hashing a NameValueList record. Stores the indices of hashed strings
+        /// instead of the actual names and values.
+        /// </summary>
+        private readonly List<KeyValuePair<int, int>> nameValueIndexListBuffer = new List<KeyValuePair<int, int>>(1024);
+
+        /// <summary>
+        /// Initializes a new instance of BuildEventArgsWriter with a BinaryWriter
+        /// </summary>
+        /// <param name="binaryWriter">A BinaryWriter to write the BuildEventArgs instances to</param>
+        public BuildEventArgsWriter(BinaryWriter binaryWriter)
+        {
+            this.originalStream = binaryWriter.BaseStream;
+
+            // this doesn't exceed 30K for smaller binlogs so seems like a reasonable
+            // starting point to avoid reallocations in the common case
+            this.currentRecordStream = new MemoryStream(65536);
+
+            this.originalBinaryWriter = binaryWriter;
+            this.currentRecordWriter = new BinaryWriter(currentRecordStream);
+
+            this.binaryWriter = currentRecordWriter;
+        }
+
+        /// <summary>
+        /// Write a provided instance of BuildEventArgs to the BinaryWriter
+        /// </summary>
+        public void Write(BuildEventArgs e)
+        {
+            WriteCore(e);
+
+            // flush the current record and clear the MemoryStream to prepare for next use
+            currentRecordStream.WriteTo(originalStream);
+            currentRecordStream.SetLength(0);
+        }
+
+        private void WriteCore(BuildEventArgs e)
+        {
+            switch (e)
+            {
+                case BuildMessageEventArgs buildMessage: Write(buildMessage); break;
+                case TaskStartedEventArgs taskStarted: Write(taskStarted); break;
+                case TaskFinishedEventArgs taskFinished: Write(taskFinished); break;
+                case TargetStartedEventArgs targetStarted: Write(targetStarted); break;
+                case TargetFinishedEventArgs targetFinished: Write(targetFinished); break;
+                case BuildErrorEventArgs buildError: Write(buildError); break;
+                case BuildWarningEventArgs buildWarning: Write(buildWarning); break;
+                case ProjectStartedEventArgs projectStarted: Write(projectStarted); break;
+                case ProjectFinishedEventArgs projectFinished: Write(projectFinished); break;
+                case BuildStartedEventArgs buildStarted: Write(buildStarted); break;
+                case BuildFinishedEventArgs buildFinished: Write(buildFinished); break;
+                default:
+                    // convert all unrecognized objects to message
+                    // and just preserve the message
+                    var buildMessageEventArgs = new BuildMessageEventArgs(
+                        e.Message,
+                        e.HelpKeyword,
+                        e.SenderName,
+                        MessageImportance.Normal,
+                        e.Timestamp);
+                    buildMessageEventArgs.BuildEventContext = e.BuildEventContext ?? BuildEventContext.Invalid;
+                    Write(buildMessageEventArgs);
+                    break;
+            }
+        }
+
+        public void WriteBlob(BinaryLogRecordKind kind, byte[] bytes)
+        {
+            // write the blob directly to the underlying writer,
+            // bypassing the memory stream
+            using var redirection = RedirectWritesToOriginalWriter();
+
+            Write(kind);
+            Write(bytes.Length);
+            Write(bytes);
+        }
+
+        /// <summary>
+        /// Switches the binaryWriter used by the Write* methods to the direct underlying stream writer
+        /// until the disposable is disposed. Useful to bypass the currentRecordWriter to write a string,
+        /// blob or NameValueRecord that should precede the record being currently written.
+        /// </summary>
+        private IDisposable RedirectWritesToOriginalWriter()
+        {
+            binaryWriter = originalBinaryWriter;
+            return new RedirectionScope(this);
+        }
+
+        private struct RedirectionScope : IDisposable
+        {
+            private readonly BuildEventArgsWriter _writer;
+
+            public RedirectionScope(BuildEventArgsWriter buildEventArgsWriter)
+            {
+                _writer = buildEventArgsWriter;
+            }
+
+            public void Dispose()
+            {
+                _writer.binaryWriter = _writer.currentRecordWriter;
+            }
+        }
+
+        private void Write(BuildStartedEventArgs e)
+        {
+            Write(BinaryLogRecordKind.BuildStarted);
+            WriteBuildEventArgsFields(e);
+            Write(e.BuildEnvironment);
+        }
+
+        private void Write(BuildFinishedEventArgs e)
+        {
+            Write(BinaryLogRecordKind.BuildFinished);
+            WriteBuildEventArgsFields(e);
+            Write(e.Succeeded);
+        }
+
+        private void Write(ProjectStartedEventArgs e)
+        {
+            Write(BinaryLogRecordKind.ProjectStarted);
+            WriteBuildEventArgsFields(e);
+
+            if (e.ParentProjectBuildEventContext == null)
+            {
+                Write(false);
+            }
+            else
+            {
+                Write(true);
+                Write(e.ParentProjectBuildEventContext);
+            }
+
+            WriteDeduplicatedString(e.ProjectFile);
+
+            Write(e.ProjectId);
+            WriteDeduplicatedString(e.TargetNames);
+            WriteDeduplicatedString(e.ToolsVersion);
+
+            if (e.GlobalProperties == null)
+            {
+                Write(false);
+            }
+            else
+            {
+                Write(true);
+                Write(e.GlobalProperties);
+            }
+
+            WriteProperties(e.Properties);
+
+            WriteProjectItems(e.Items);
+        }
+
+        private void Write(ProjectFinishedEventArgs e)
+        {
+            Write(BinaryLogRecordKind.ProjectFinished);
+            WriteBuildEventArgsFields(e);
+            WriteDeduplicatedString(e.ProjectFile);
+            Write(e.Succeeded);
+        }
+
+        private void Write(TargetStartedEventArgs e)
+        {
+            Write(BinaryLogRecordKind.TargetStarted);
+            WriteBuildEventArgsFields(e);
+            WriteDeduplicatedString(e.TargetName);
+            WriteDeduplicatedString(e.ProjectFile);
+            WriteDeduplicatedString(e.TargetFile);
+            WriteDeduplicatedString(e.ParentTarget);
+            Write(0);
+        }
+
+        private void Write(TargetFinishedEventArgs e)
+        {
+            Write(BinaryLogRecordKind.TargetFinished);
+            WriteBuildEventArgsFields(e);
+            Write(e.Succeeded);
+            WriteDeduplicatedString(e.ProjectFile);
+            WriteDeduplicatedString(e.TargetFile);
+            WriteDeduplicatedString(e.TargetName);
+            WriteTaskItemList(e.TargetOutputs);
+        }
+
+        private void Write(TaskStartedEventArgs e)
+        {
+            Write(BinaryLogRecordKind.TaskStarted);
+            WriteBuildEventArgsFields(e);
+            WriteDeduplicatedString(e.TaskName);
+            WriteDeduplicatedString(e.ProjectFile);
+            WriteDeduplicatedString(e.TaskFile);
+        }
+
+        private void Write(TaskFinishedEventArgs e)
+        {
+            Write(BinaryLogRecordKind.TaskFinished);
+            WriteBuildEventArgsFields(e);
+            Write(e.Succeeded);
+            WriteDeduplicatedString(e.TaskName);
+            WriteDeduplicatedString(e.ProjectFile);
+            WriteDeduplicatedString(e.TaskFile);
+        }
+
+        private void Write(BuildErrorEventArgs e)
+        {
+            Write(BinaryLogRecordKind.Error);
+            WriteBuildEventArgsFields(e);
+            WriteDeduplicatedString(e.Subcategory);
+            WriteDeduplicatedString(e.Code);
+            WriteDeduplicatedString(e.File);
+            WriteDeduplicatedString(e.ProjectFile);
+            Write(e.LineNumber);
+            Write(e.ColumnNumber);
+            Write(e.EndLineNumber);
+            Write(e.EndColumnNumber);
+        }
+
+        private void Write(BuildWarningEventArgs e)
+        {
+            Write(BinaryLogRecordKind.Warning);
+            WriteBuildEventArgsFields(e);
+            WriteDeduplicatedString(e.Subcategory);
+            WriteDeduplicatedString(e.Code);
+            WriteDeduplicatedString(e.File);
+            WriteDeduplicatedString(e.ProjectFile);
+            Write(e.LineNumber);
+            Write(e.ColumnNumber);
+            Write(e.EndLineNumber);
+            Write(e.EndColumnNumber);
+        }
+
+        private void Write(BuildMessageEventArgs e)
+        {
+            if (e is TaskParameterEventArgs taskParameter)
+            {
+                Write(taskParameter);
+                return;
+            }
+
+            if (e is CriticalBuildMessageEventArgs criticalBuildMessage)
+            {
+                Write(criticalBuildMessage);
+                return;
+            }
+
+            if (e is TaskCommandLineEventArgs taskCommandLine)
+            {
+                Write(taskCommandLine);
+                return;
+            }
+
+            if (e is PropertyReassignmentEventArgs propertyReassignment)
+            {
+                Write(propertyReassignment);
+                return;
+            }
+
+            if (e is UninitializedPropertyReadEventArgs uninitializedPropertyRead)
+            {
+                Write(uninitializedPropertyRead);
+                return;
+            }
+
+            if (e is EnvironmentVariableReadEventArgs environmentVariableRead)
+            {
+                Write(environmentVariableRead);
+                return;
+            }
+
+            if (e is PropertyInitialValueSetEventArgs propertyInitialValueSet)
+            {
+                Write(propertyInitialValueSet);
+                return;
+            }
+
+            Write(BinaryLogRecordKind.Message);
+            WriteMessageFields(e);
+        }
+
+        private void Write(CriticalBuildMessageEventArgs e)
+        {
+            Write(BinaryLogRecordKind.CriticalBuildMessage);
+            WriteMessageFields(e);
+        }
+
+        private void Write(PropertyReassignmentEventArgs e)
+        {
+            Write(BinaryLogRecordKind.PropertyReassignment);
+            WriteMessageFields(e);
+            WriteDeduplicatedString(e.PropertyName);
+            WriteDeduplicatedString(e.PreviousValue);
+            WriteDeduplicatedString(e.NewValue);
+            WriteDeduplicatedString(e.Location);
+        }
+
+        private void Write(UninitializedPropertyReadEventArgs e)
+        {
+            Write(BinaryLogRecordKind.UninitializedPropertyRead);
+            WriteMessageFields(e);
+            WriteDeduplicatedString(e.PropertyName);
+        }
+
+        private void Write(PropertyInitialValueSetEventArgs e)
+        {
+            Write(BinaryLogRecordKind.PropertyInitialValueSet);
+            WriteMessageFields(e);
+            WriteDeduplicatedString(e.PropertyName);
+            WriteDeduplicatedString(e.PropertyValue);
+            WriteDeduplicatedString(e.PropertySource);
+        }
+
+        private void Write(EnvironmentVariableReadEventArgs e)
+        {
+            Write(BinaryLogRecordKind.EnvironmentVariableRead);
+            WriteMessageFields(e);
+            WriteDeduplicatedString(e.EnvironmentVariableName);
+        }
+
+        private void Write(TaskCommandLineEventArgs e)
+        {
+            Write(BinaryLogRecordKind.TaskCommandLine);
+            WriteMessageFields(e);
+            WriteDeduplicatedString(e.CommandLine);
+            WriteDeduplicatedString(e.TaskName);
+        }
+
+        private void Write(TaskParameterEventArgs e)
+        {
+            Write(BinaryLogRecordKind.TaskParameter);
+            WriteMessageFields(e, writeMessage: false);
+            Write((int)e.Kind);
+            WriteDeduplicatedString(e.ItemType);
+            WriteTaskItemList(e.Items, e.LogItemMetadata);
+        }
+
+        private void WriteBuildEventArgsFields(BuildEventArgs e, bool writeMessage = true)
+        {
+            var flags = GetBuildEventArgsFieldFlags(e, writeMessage);
+            Write((int)flags);
+            WriteBaseFields(e, flags);
+        }
+
+        private void WriteBaseFields(BuildEventArgs e, BuildEventArgsFieldFlags flags)
+        {
+            if ((flags & BuildEventArgsFieldFlags.Message) != 0)
+            {
+                WriteDeduplicatedString(e.Message);
+            }
+
+            if ((flags & BuildEventArgsFieldFlags.BuildEventContext) != 0)
+            {
+                Write(e.BuildEventContext);
+            }
+
+            if ((flags & BuildEventArgsFieldFlags.ThreadId) != 0)
+            {
+                Write(e.ThreadId);
+            }
+
+            if ((flags & BuildEventArgsFieldFlags.HelpHeyword) != 0)
+            {
+                WriteDeduplicatedString(e.HelpKeyword);
+            }
+
+            if ((flags & BuildEventArgsFieldFlags.SenderName) != 0)
+            {
+                WriteDeduplicatedString(e.SenderName);
+            }
+
+            if ((flags & BuildEventArgsFieldFlags.Timestamp) != 0)
+            {
+                Write(e.Timestamp);
+            }
+        }
+
+        private void WriteMessageFields(BuildMessageEventArgs e, bool writeMessage = true)
+        {
+            var flags = GetBuildEventArgsFieldFlags(e, writeMessage);
+            flags = GetMessageFlags(e, flags);
+
+            Write((int)flags);
+
+            WriteBaseFields(e, flags);
+
+            if ((flags & BuildEventArgsFieldFlags.Subcategory) != 0)
+            {
+                WriteDeduplicatedString(e.Subcategory);
+            }
+
+            if ((flags & BuildEventArgsFieldFlags.Code) != 0)
+            {
+                WriteDeduplicatedString(e.Code);
+            }
+
+            if ((flags & BuildEventArgsFieldFlags.File) != 0)
+            {
+                WriteDeduplicatedString(e.File);
+            }
+
+            if ((flags & BuildEventArgsFieldFlags.ProjectFile) != 0)
+            {
+                WriteDeduplicatedString(e.ProjectFile);
+            }
+
+            if ((flags & BuildEventArgsFieldFlags.LineNumber) != 0)
+            {
+                Write(e.LineNumber);
+            }
+
+            if ((flags & BuildEventArgsFieldFlags.ColumnNumber) != 0)
+            {
+                Write(e.ColumnNumber);
+            }
+
+            if ((flags & BuildEventArgsFieldFlags.EndLineNumber) != 0)
+            {
+                Write(e.EndLineNumber);
+            }
+
+            if ((flags & BuildEventArgsFieldFlags.EndColumnNumber) != 0)
+            {
+                Write(e.EndColumnNumber);
+            }
+
+            Write((int)e.Importance);
+        }
+
+        private static BuildEventArgsFieldFlags GetMessageFlags(BuildMessageEventArgs e, BuildEventArgsFieldFlags flags)
+        {
+            if (e.Subcategory != null)
+            {
+                flags |= BuildEventArgsFieldFlags.Subcategory;
+            }
+
+            if (e.Code != null)
+            {
+                flags |= BuildEventArgsFieldFlags.Code;
+            }
+
+            if (e.File != null)
+            {
+                flags |= BuildEventArgsFieldFlags.File;
+            }
+
+            if (e.ProjectFile != null)
+            {
+                flags |= BuildEventArgsFieldFlags.ProjectFile;
+            }
+
+            if (e.LineNumber != 0)
+            {
+                flags |= BuildEventArgsFieldFlags.LineNumber;
+            }
+
+            if (e.ColumnNumber != 0)
+            {
+                flags |= BuildEventArgsFieldFlags.ColumnNumber;
+            }
+
+            if (e.EndLineNumber != 0)
+            {
+                flags |= BuildEventArgsFieldFlags.EndLineNumber;
+            }
+
+            if (e.EndColumnNumber != 0)
+            {
+                flags |= BuildEventArgsFieldFlags.EndColumnNumber;
+            }
+
+            return flags;
+        }
+
+        private static BuildEventArgsFieldFlags GetBuildEventArgsFieldFlags(BuildEventArgs e, bool writeMessage = true)
+        {
+            var flags = BuildEventArgsFieldFlags.None;
+            if (e.BuildEventContext != null)
+            {
+                flags |= BuildEventArgsFieldFlags.BuildEventContext;
+            }
+
+            if (e.HelpKeyword != null)
+            {
+                flags |= BuildEventArgsFieldFlags.HelpHeyword;
+            }
+
+            if (writeMessage)
+            {
+                flags |= BuildEventArgsFieldFlags.Message;
+            }
+
+            // no need to waste space for the default sender name
+            if (e.SenderName != null && e.SenderName != "MSBuild")
+            {
+                flags |= BuildEventArgsFieldFlags.SenderName;
+            }
+
+            if (e.ThreadId > 0)
+            {
+                flags |= BuildEventArgsFieldFlags.ThreadId;
+            }
+
+            if (e.Timestamp != default(DateTime))
+            {
+                flags |= BuildEventArgsFieldFlags.Timestamp;
+            }
+
+            return flags;
+        }
+
+        // Both of these are used simultaneously so can't just have a single list
+        private readonly List<object> reusableItemsList = new List<object>();
+        private readonly List<object> reusableProjectItemList = new List<object>();
+
+        private void WriteTaskItemList(IEnumerable items, bool writeMetadata = true)
+        {
+            if (items == null)
+            {
+                Write(false);
+                return;
+            }
+
+            // For target outputs bypass copying of all items to save on performance.
+            // The proxy creates a deep clone of each item to protect against writes,
+            // but since we're not writing we don't need the deep cloning.
+            // Additionally, it is safe to access the underlying List<ITaskItem> as it's allocated
+            // in a single location and noboby else mutates it after that:
+            // https://github.com/dotnet/msbuild/blob/f0eebf2872d76ab0cd43fdc4153ba636232b222f/src/Build/BackEnd/Components/RequestBuilder/TargetEntry.cs#L564
+            //if (items is TargetLoggingContext.TargetOutputItemsInstanceEnumeratorProxy proxy)
+            //{
+            //    items = proxy.BackingItems;
+            //}
+
+            int count;
+
+            if (items is ICollection arrayList)
+            {
+                count = arrayList.Count;
+            }
+            else if (items is ICollection<ITaskItem> genericList)
+            {
+                count = genericList.Count;
+            }
+            else
+            {
+                // enumerate only once
+                foreach (var item in items)
+                {
+                    if (item != null)
+                    {
+                        reusableItemsList.Add(item);
+                    }
+                }
+
+                items = reusableItemsList;
+                count = reusableItemsList.Count;
+            }
+
+            Write(count);
+
+            foreach (var item in items)
+            {
+                if (item is ITaskItem taskItem)
+                {
+                    Write(taskItem, writeMetadata);
+                }
+                else
+                {
+                    WriteDeduplicatedString(item?.ToString() ?? ""); // itemspec
+                    Write(0); // no metadata
+                }
+            }
+
+            reusableItemsList.Clear();
+        }
+
+        private readonly List<KeyValuePair<string, ITaskItem>> reusableProjectItemList = new List<KeyValuePair<string, ITaskItem>>();
+
+        private void WriteProjectItems(IEnumerable items)
+        {
+            if (items == null)
+            {
+                Write(0);
+                return;
+            }
+
+            //if (items is ItemDictionary<ProjectItemInstance> itemDictionary)
+            //{
+            //    // If we have access to the live data from evaluation, it exposes a special method
+            //    // to iterate the data structure under a lock and return results grouped by item type.
+            //    // There's no need to allocate or call GroupBy this way.
+            //    itemDictionary.EnumerateItemsPerType((itemType, itemList) =>
+            //    {
+            //        WriteDeduplicatedString(itemType);
+            //        WriteTaskItemList(itemList);
+            //    });
+            //
+            //    // signal the end
+            //    Write(0);
+            //}
+            //else
+            {
+                string currentItemType = null;
+
+                // Write out a sequence of items for each item type while avoiding GroupBy
+                // and associated allocations. We rely on the fact that items of each type
+                // are contiguous. For each item type, write the item type name and the list
+                // of items. Write 0 at the end (which would correspond to item type null).
+                // This is how the reader will know how to stop. We can't write out the
+                // count of item types at the beginning because we don't know how many there
+                // will be (we'd have to enumerate twice to calculate that). This scheme
+                // allows us to stream in a single pass with no allocations for intermediate
+                // results.
+                Internal.Utilities.EnumerateItems(items, dictionaryEntry =>
+                {
+                    string key = (string)dictionaryEntry.Key;
+
+                    // boundary between item types
+                    if (currentItemType != null && currentItemType != key)
+                    {
+                        WriteDeduplicatedString(currentItemType);
+                        WriteTaskItemList(reusableProjectItemList);
+                        reusableProjectItemList.Clear();
+                    }
+
+                    reusableProjectItemList.Add(dictionaryEntry.Value);
+                    currentItemType = key;
+                });
+
+                // write out the last item type
+                if (reusableProjectItemList.Count > 0)
+                {
+                    WriteDeduplicatedString(currentItemType);
+                    WriteTaskItemList(reusableProjectItemList);
+                    reusableProjectItemList.Clear();
+                }
+
+                // signal the end
+                Write(0);
+            }
+        }
+
+        private void Write(ITaskItem item, bool writeMetadata = true)
+        {
+            WriteDeduplicatedString(item.ItemSpec);
+            if (!writeMetadata)
+            {
+                Write((byte)0);
+                return;
+            }
+
+            // WARNING: Can't use AddRange here because CopyOnWriteDictionary in Microsoft.Build.Utilities.v4.0.dll
+            // is broken. Microsoft.Build.Utilities.v4.0.dll loads from the GAC by XAML markup tooling and it's
+            // implementation doesn't work with AddRange because AddRange special-cases ICollection<T> and
+            // CopyOnWriteDictionary doesn't implement it properly.
+            foreach (var kvp in item.EnumerateMetadata())
+            {
+                nameValueListBuffer.Add(kvp);
+            }
+
+            if (nameValueListBuffer.Count > 1)
+            {
+                nameValueListBuffer.Sort((l, r) => StringComparer.OrdinalIgnoreCase.Compare(l.Key, r.Key));
+            }
+
+            WriteNameValueList();
+
+            nameValueListBuffer.Clear();
+        }
+
+        private void WriteProperties(IEnumerable properties)
+        {
+            if (properties == null)
+            {
+                Write(0);
+                return;
+            }
+
+            Internal.Utilities.EnumerateProperties(properties, kvp => nameValueListBuffer.Add(kvp));
+
+            WriteNameValueList();
+
+            nameValueListBuffer.Clear();
+        }
+
+        private void Write(BuildEventContext buildEventContext)
+        {
+            Write(buildEventContext.NodeId);
+            Write(buildEventContext.ProjectContextId);
+            Write(buildEventContext.TargetId);
+            Write(buildEventContext.TaskId);
+            Write(buildEventContext.SubmissionId);
+            Write(buildEventContext.ProjectInstanceId);
+            Write(-1);
+        }
+
+        private void Write(IEnumerable<KeyValuePair<string, string>> keyValuePairs)
+        {
+            if (keyValuePairs != null)
+            {
+                foreach (var kvp in keyValuePairs)
+                {
+                    nameValueListBuffer.Add(kvp);
+                }
+            }
+
+            WriteNameValueList();
+
+            nameValueListBuffer.Clear();
+        }
+
+        private void WriteNameValueList()
+        {
+            if (nameValueListBuffer.Count == 0)
+            {
+                Write((byte)0);
+                return;
+            }
+
+            HashKey hash = HashAllStrings(nameValueListBuffer);
+            if (!nameValueListHashes.TryGetValue(hash, out var recordId))
+            {
+                recordId = nameValueRecordId;
+                nameValueListHashes[hash] = nameValueRecordId;
+
+                WriteNameValueListRecord();
+
+                nameValueRecordId += 1;
+            }
+
+            Write(recordId);
+        }
+
+        /// <summary>
+        /// In the middle of writing the current record we may discover that we want to write another record
+        /// preceding the current one, specifically the list of names and values we want to reuse in the
+        /// future. As we are writing the current record to a MemoryStream first, it's OK to temporarily
+        /// switch to the direct underlying stream and write the NameValueList record first.
+        /// When the current record is done writing, the MemoryStream will flush to the underlying stream
+        /// and the current record will end up after the NameValueList record, as desired.
+        /// </summary>
+        private void WriteNameValueListRecord()
+        {
+            // Switch the binaryWriter used by the Write* methods to the direct underlying stream writer.
+            // We want this record to precede the record we're currently writing to currentRecordWriter
+            // which is backed by a MemoryStream buffer
+            using var redirectionScope = RedirectWritesToOriginalWriter();
+
+            Write(BinaryLogRecordKind.NameValueList);
+            Write(nameValueIndexListBuffer.Count);
+            for (int i = 0; i < nameValueListBuffer.Count; i++)
+            {
+                var kvp = nameValueIndexListBuffer[i];
+                Write(kvp.Key);
+                Write(kvp.Value);
+            }
+        }
+
+        /// <summary>
+        /// Compute the total hash of all items in the nameValueList
+        /// while simultaneously filling the nameValueIndexListBuffer with the individual
+        /// hashes of the strings, mirroring the strings in the original nameValueList.
+        /// This helps us avoid hashing strings twice (once to hash the string individually
+        /// and the second time when hashing it as part of the nameValueList)
+        /// </summary>
+        private HashKey HashAllStrings(List<KeyValuePair<string, string>> nameValueList)
+        {
+            HashKey hash = new HashKey();
+
+            nameValueIndexListBuffer.Clear();
+
+            for (int i = 0; i < nameValueList.Count; i++)
+            {
+                var kvp = nameValueList[i];
+                var keyHash = HashString(kvp.Key);
+                var valueHash = HashString(kvp.Value);
+                hash = hash.Add(keyHash.Value);
+                hash = hash.Add(valueHash.Value);
+                nameValueIndexListBuffer.Add(new KeyValuePair<int, int>(keyHash.Key, valueHash.Key));
+            }
+
+            return hash;
+        }
+
+        private void Write(BinaryLogRecordKind kind)
+        {
+            Write((int)kind);
+        }
+
+        private void Write(int value)
+        {
+            binaryWriter.Write7BitEncodedInt(value);
+        }
+
+        private void Write(long value)
+        {
+            binaryWriter.Write(value);
+        }
+
+        private void Write(byte[] bytes)
+        {
+            binaryWriter.Write(bytes);
+        }
+
+        private void Write(byte b)
+        {
+            binaryWriter.Write(b);
+        }
+
+        private void Write(bool boolean)
+        {
+            binaryWriter.Write(boolean);
+        }
+
+        private void WriteDeduplicatedString(string text)
+        {
+            var recordId = HashString(text);
+            Write(recordId.Key);
+        }
+
+        /// <summary>
+        /// Hash the string and write a String record if not already hashed.
+        /// </summary>
+        /// <returns>Returns the string record index as well as the hash.</returns>
+        private KeyValuePair<int, HashKey> HashString(string text)
+        {
+            if (text == null)
+            {
+                return new KeyValuePair<int, HashKey>(0, default);
+            }
+            else if (text.Length == 0)
+            {
+                return new KeyValuePair<int, HashKey>(1, default);
+            }
+
+            var hash = new HashKey(text);
+            if (!stringHashes.TryGetValue(hash, out var recordId))
+            {
+                recordId = stringRecordId;
+                stringHashes[hash] = stringRecordId;
+
+                WriteStringRecord(text);
+
+                stringRecordId += 1;
+            }
+
+            return new KeyValuePair<int, HashKey>(recordId, hash);
+        }
+
+        private void WriteStringRecord(string text)
+        {
+            using var redirectionScope = RedirectWritesToOriginalWriter();
+
+            Write(BinaryLogRecordKind.String);
+            binaryWriter.Write(text);
+        }
+
+        private void Write(DateTime timestamp)
+        {
+            binaryWriter.Write(timestamp.Ticks);
+            Write((int)timestamp.Kind);
+        }
+
+        private void Write(TimeSpan timeSpan)
+        {
+            binaryWriter.Write(timeSpan.Ticks);
+        }
+
+        internal readonly struct HashKey : IEquatable<HashKey>
+        {
+            private readonly ulong value;
+
+            private HashKey(ulong i)
+            {
+                value = i;
+            }
+
+            public HashKey(string text)
+            {
+                if (text == null)
+                {
+                    value = 0;
+                }
+                else
+                {
+                    value = FnvHash64.GetHashCode(text);
+                }
+            }
+
+            public static HashKey Combine(HashKey left, HashKey right)
+            {
+                return new HashKey(FnvHash64.Combine(left.value, right.value));
+            }
+
+            public HashKey Add(HashKey other) => Combine(this, other);
+
+            public bool Equals(HashKey other)
+            {
+                return value == other.value;
+            }
+
+            public override bool Equals(object obj)
+            {
+                if (obj is HashKey other)
+                {
+                    return Equals(other);
+                }
+
+                return false;
+            }
+
+            public override int GetHashCode()
+            {
+                return unchecked((int)value);
+            }
+
+            public override string ToString()
+            {
+                return value.ToString();
+            }
+        }
+
+        internal static class FnvHash64
+        {
+            public const ulong Offset = 14695981039346656037;
+            public const ulong Prime = 1099511628211;
+
+            public static ulong GetHashCode(string text)
+            {
+                ulong hash = Offset;
+
+                unchecked
+                {
+                    for (int i = 0; i < text.Length; i++)
+                    {
+                        char ch = text[i];
+                        hash = (hash ^ ch) * Prime;
+                    }
+                }
+
+                return hash;
+            }
+
+            public static ulong Combine(ulong left, ulong right)
+            {
+                unchecked
+                {
+                    return (left ^ right) * Prime;
+                }
+            }
+        }
+    }
+}