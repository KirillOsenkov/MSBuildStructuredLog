--- conflicted
+++ resolved
@@ -1,199 +1,196 @@
-﻿using System;
-using System.Collections.Generic;
-using System.Runtime.CompilerServices;
-using System.Threading;
-
-namespace Microsoft.Build.Logging.StructuredLogger
-{
-    public abstract class BaseNode : ObservableObject
-    {
-        private TreeNode parent;
-        private NodeFlags flags;
-
-        public bool SourceDisplayed;
-
-        private static int _nextID = 0;
-
-        public BaseNode()
-        {
-            Id = Interlocked.Increment(ref _nextID);
-        }
-
-        public int Id { get; }
-
-        public TreeNode Parent
-        {
-            get => parent;
-            set
-            {
-#if DEBUG
-                //if (parent != null && value != null)
-                //{
-                //    throw new System.InvalidOperationException("A node is being reparented");
-                //}
-#endif
-
-                parent = value;
-            }
-        }
-
-        public virtual string TypeName => nameof(BaseNode);
-
-        /// <summary>
-        /// Since there can only be 1 selected node at a time, don't waste an instance field
-        /// just to store a bit. Store the currently selected node here and this way we save
-        /// 4 bytes per instance (due to layout/alignment). This is huge savings for large 
-        /// trees.
-        /// </summary>
-        private static BaseNode selectedNode = null;
-<<<<<<< HEAD
-        public bool IsExpanded { get; set; }
-=======
-
-        public static void ClearSelectedNode()
-        {
-            selectedNode = null;
-        }
-
->>>>>>> 531f81be
-        public bool IsSelected
-        {
-            get => selectedNode == this;
-            set
-            {
-                if (IsSelected == value)
-                {
-                    RaisePropertyChanged();
-                    return;
-                }
-
-                selectedNode = value && IsSelectable ? this : null;
-
-                RaisePropertyChanged();
-                RaisePropertyChanged("IsLowRelevance");
-            }
-        }
-
-        protected virtual bool IsSelectable => true;
-
-        public bool IsSearchResult
-        {
-            get => HasFlag(NodeFlags.SearchResult);
-            set => SetFlag(NodeFlags.SearchResult, value);
-        }
-
-        public bool ContainsSearchResult
-        {
-            get => HasFlag(NodeFlags.ContainsSearchResult);
-            set => SetFlag(NodeFlags.ContainsSearchResult, value);
-        }
-
-        private protected bool HasFlag(NodeFlags flag) => (flags & flag) == flag;
-
-        private protected void SetFlag(NodeFlags flag, bool isSet, [CallerMemberName] string propertyName = null)
-        {
-            var newFlags = isSet
-                ? flags | flag
-                : flags & ~flag;
-
-            if (flags == newFlags)
-            {
-                return;
-            }
-
-            flags = newFlags;
-            RaisePropertyChanged(propertyName);
-        }
-
-        public BaseNode GetRoot()
-        {
-            BaseNode current = this;
-            while (current.Parent != null)
-            {
-                current = current.Parent;
-            }
-
-            return current;
-        }
-
-        public IEnumerable<BaseNode> GetParentChainExcludingThis()
-        {
-            var chain = new List<BaseNode>();
-            BaseNode current = this;
-            while (current.Parent != null)
-            {
-                current = current.Parent;
-                chain.Add(current);
-            }
-
-            chain.Reverse();
-            return chain;
-        }
-
-        public IEnumerable<BaseNode> GetParentChainIncludingThis()
-        {
-            var chain = new List<BaseNode>();
-            BaseNode current = this;
-            while (current.Parent != null)
-            {
-                chain.Add(current);
-                current = current.Parent;
-            }
-
-            chain.Reverse();
-            return chain;
-        }
-
-        public T GetNearestParent<T>(Predicate<T> predicate = null) where T : BaseNode
-        {
-            BaseNode current = this;
-            while (current.Parent != null)
-            {
-                current = current.Parent;
-                if (current is T t && (predicate == null || predicate(t)))
-                {
-                    return t;
-                }
-            }
-
-            return null;
-        }
-
-        public T GetNearestParentOrSelf<T>() where T : BaseNode
-        {
-            BaseNode current = this;
-            do
-            {
-                if (current is T typedCurrent)
-                {
-                    return typedCurrent;
-                }
-
-                current = current.Parent;
-            } while (current != null);
-
-            return null;
-        }
-
-        public IEnumerable<BaseNode> EnumerateSiblingsCycle()
-        {
-            var parent = this.Parent;
-            if (parent == null)
-            {
-                yield return this;
-                yield break;
-            }
-
-            var index = parent.FindChildIndex(this);
-            for (int i = index; i < parent.Children.Count; i++)
-            {
-                yield return parent.Children[i];
-            }
-
-            for (int i = 0; i < index; i++)
-            {
-                yield return parent.Children[i];
-            }
-        }
-    }
-}
+﻿using System;
+using System.Collections.Generic;
+using System.Runtime.CompilerServices;
+using System.Threading;
+
+namespace Microsoft.Build.Logging.StructuredLogger
+{
+    public abstract class BaseNode : ObservableObject
+    {
+        private TreeNode parent;
+        private NodeFlags flags;
+
+        public bool SourceDisplayed;
+
+        private static int _nextID = 0;
+
+        public BaseNode()
+        {
+            Id = Interlocked.Increment(ref _nextID);
+        }
+
+        public int Id { get; }
+
+        public TreeNode Parent
+        {
+            get => parent;
+            set
+            {
+#if DEBUG
+                //if (parent != null && value != null)
+                //{
+                //    throw new System.InvalidOperationException("A node is being reparented");
+                //}
+#endif
+
+                parent = value;
+            }
+        }
+
+        public virtual string TypeName => nameof(BaseNode);
+
+        /// <summary>
+        /// Since there can only be 1 selected node at a time, don't waste an instance field
+        /// just to store a bit. Store the currently selected node here and this way we save
+        /// 4 bytes per instance (due to layout/alignment). This is huge savings for large 
+        /// trees.
+        /// </summary>
+        private static BaseNode selectedNode = null;
+
+        public static void ClearSelectedNode()
+        {
+            selectedNode = null;
+        }
+
+        public bool IsExpanded { get; set; }
+        public bool IsSelected
+        {
+            get => selectedNode == this;
+            set
+            {
+                if (IsSelected == value)
+                {
+                    RaisePropertyChanged();
+                    return;
+                }
+
+                selectedNode = value && IsSelectable ? this : null;
+
+                RaisePropertyChanged();
+                RaisePropertyChanged("IsLowRelevance");
+            }
+        }
+
+        protected virtual bool IsSelectable => true;
+
+        public bool IsSearchResult
+        {
+            get => HasFlag(NodeFlags.SearchResult);
+            set => SetFlag(NodeFlags.SearchResult, value);
+        }
+
+        public bool ContainsSearchResult
+        {
+            get => HasFlag(NodeFlags.ContainsSearchResult);
+            set => SetFlag(NodeFlags.ContainsSearchResult, value);
+        }
+
+        private protected bool HasFlag(NodeFlags flag) => (flags & flag) == flag;
+
+        private protected void SetFlag(NodeFlags flag, bool isSet, [CallerMemberName] string propertyName = null)
+        {
+            var newFlags = isSet
+                ? flags | flag
+                : flags & ~flag;
+
+            if (flags == newFlags)
+            {
+                return;
+            }
+
+            flags = newFlags;
+            RaisePropertyChanged(propertyName);
+        }
+
+        public BaseNode GetRoot()
+        {
+            BaseNode current = this;
+            while (current.Parent != null)
+            {
+                current = current.Parent;
+            }
+
+            return current;
+        }
+
+        public IEnumerable<BaseNode> GetParentChainExcludingThis()
+        {
+            var chain = new List<BaseNode>();
+            BaseNode current = this;
+            while (current.Parent != null)
+            {
+                current = current.Parent;
+                chain.Add(current);
+            }
+
+            chain.Reverse();
+            return chain;
+        }
+
+        public IEnumerable<BaseNode> GetParentChainIncludingThis()
+        {
+            var chain = new List<BaseNode>();
+            BaseNode current = this;
+            while (current.Parent != null)
+            {
+                chain.Add(current);
+                current = current.Parent;
+            }
+
+            chain.Reverse();
+            return chain;
+        }
+
+        public T GetNearestParent<T>(Predicate<T> predicate = null) where T : BaseNode
+        {
+            BaseNode current = this;
+            while (current.Parent != null)
+            {
+                current = current.Parent;
+                if (current is T t && (predicate == null || predicate(t)))
+                {
+                    return t;
+                }
+            }
+
+            return null;
+        }
+
+        public T GetNearestParentOrSelf<T>() where T : BaseNode
+        {
+            BaseNode current = this;
+            do
+            {
+                if (current is T typedCurrent)
+                {
+                    return typedCurrent;
+                }
+
+                current = current.Parent;
+            } while (current != null);
+
+            return null;
+        }
+
+        public IEnumerable<BaseNode> EnumerateSiblingsCycle()
+        {
+            var parent = this.Parent;
+            if (parent == null)
+            {
+                yield return this;
+                yield break;
+            }
+
+            var index = parent.FindChildIndex(this);
+            for (int i = index; i < parent.Children.Count; i++)
+            {
+                yield return parent.Children[i];
+            }
+
+            for (int i = 0; i < index; i++)
+            {
+                yield return parent.Children[i];
+            }
+        }
+    }
+}