--- conflicted
+++ resolved
@@ -1,161 +1,158 @@
-using System;
-using System.Collections.Generic;
-using System.IO;
-using System.IO.Compression;
-using System.Linq;
-using System.Threading;
-
-namespace Microsoft.Build.Logging.StructuredLogger
-{
-    /// <summary>
-    /// Class representation of an MSBuild overall build execution.
-    /// </summary>
-    public class Build : TimedNode
-    {
-        public StringCache StringTable { get; } = new StringCache();
-
-        public bool IsAnalyzed { get; set; }
-        public bool Succeeded { get; set; }
-
-        public string LogFilePath { get; set; }
-        public int FileFormatVersion { get; set; }
-        public byte[] SourceFilesArchive { get; set; }
-
-        private Dictionary<string, ArchiveFile> sourceFiles;
-        public Dictionary<string, ArchiveFile> SourceFiles
-        {
-            get
-            {
-                if (sourceFiles == null)
-                {
-                    lock (this)
-                    {
-                        if (sourceFiles == null)
-                        {
-                            sourceFiles = new Dictionary<string, ArchiveFile>();
-                            if (SourceFilesArchive != null)
-                            {
-                                var files = ReadSourceFiles(SourceFilesArchive);
-                                sourceFiles = files.ToDictionary(file => file.FullPath);
-                            }
-                        }
-                    }
-                }
-
-                return sourceFiles;
-            }
-        }
-
-<<<<<<< HEAD
-=======
-        private NamedNode evaluationFolder;
-        public NamedNode EvaluationFolder
-        {
-            get
-            {
-                if (evaluationFolder == null)
-                {
-                    evaluationFolder = GetOrCreateNodeWithName<TimedNode>(Strings.Evaluation);
-                }
-
-                return evaluationFolder;
-            }
-        }
-
->>>>>>> a2c5b4b3
-        public static IReadOnlyList<ArchiveFile> ReadSourceFiles(byte[] sourceFilesArchive)
-        {
-            using (var stream = new MemoryStream(sourceFilesArchive))
-            {
-                return ReadSourceFiles(stream);
-            }
-        }
-
-        public static IReadOnlyList<ArchiveFile> ReadSourceFiles(string zipFullPath)
-        {
-            using (var stream = new FileStream(zipFullPath, FileMode.Open, FileAccess.Read, FileShare.Read | FileShare.Delete))
-            {
-                return ReadSourceFiles(stream);
-            }
-        }
-
-        public static IReadOnlyList<ArchiveFile> ReadSourceFiles(Stream stream)
-        {
-            var result = new List<ArchiveFile>();
-
-            try
-            {
-                using (var zipArchive = new ZipArchive(stream, ZipArchiveMode.Read))
-                {
-                    foreach (var entry in zipArchive.Entries)
-                    {
-                        var file = ArchiveFile.From(entry);
-                        result.Add(file);
-                    }
-                }
-            }
-            catch
-            {
-                // The archive is likely incomplete (corrupt) because the build crashed.
-                // Tolerate this situation.
-            }
-
-            return result;
-        }
-
-        public BuildStatistics Statistics { get; set; } = new BuildStatistics();
-
-        public Dictionary<string, HashSet<string>> TaskAssemblies { get; } = new Dictionary<string, HashSet<string>>(StringComparer.OrdinalIgnoreCase);
-
-        public void RegisterTask(Task task)
-        {
-            if (task.FromAssembly is string assemblyPath)
-            {
-                lock (TaskAssemblies)
-                {
-                    if (!TaskAssemblies.TryGetValue(assemblyPath, out var bucket))
-                    {
-                        bucket = new HashSet<string>(StringComparer.OrdinalIgnoreCase);
-                        TaskAssemblies[assemblyPath] = bucket;
-                    }
-
-                    bucket.Add(task.Name);
-                }
-            }
-        }
-
-        public override string TypeName => nameof(Build);
-
-        public override string ToString() => $"Build {(Succeeded ? "succeeded" : "failed")}. Duration: {this.DurationText}";
-
-        public TreeNode FindDescendant(int index)
-        {
-            int current = 0;
-            var cts = new CancellationTokenSource();
-            TreeNode found = default;
-            VisitAllChildren<TimedNode>(node =>
-            {
-                if (current == index)
-                {
-                    found = node;
-                    cts.Cancel();
-                }
-                current++;
-            }, cts.Token);
-
-            return found;
-        }
-
-        public ProjectEvaluation FindEvaluation(int id)
-        {
-            var evaluation = EvaluationFolder;
-            if (evaluation == null)
-            {
-                return null;
-            }
-
-            var child = evaluation.FindChild<ProjectEvaluation>(e => e.Id == id);
-            return child;
-        }
-    }
-}
+using System;
+using System.Collections.Generic;
+using System.IO;
+using System.IO.Compression;
+using System.Linq;
+using System.Threading;
+
+namespace Microsoft.Build.Logging.StructuredLogger
+{
+    /// <summary>
+    /// Class representation of an MSBuild overall build execution.
+    /// </summary>
+    public class Build : TimedNode
+    {
+        public StringCache StringTable { get; } = new StringCache();
+
+        public bool IsAnalyzed { get; set; }
+        public bool Succeeded { get; set; }
+
+        public string LogFilePath { get; set; }
+        public int FileFormatVersion { get; set; }
+        public byte[] SourceFilesArchive { get; set; }
+
+        private Dictionary<string, ArchiveFile> sourceFiles;
+        public Dictionary<string, ArchiveFile> SourceFiles
+        {
+            get
+            {
+                if (sourceFiles == null)
+                {
+                    lock (this)
+                    {
+                        if (sourceFiles == null)
+                        {
+                            sourceFiles = new Dictionary<string, ArchiveFile>();
+                            if (SourceFilesArchive != null)
+                            {
+                                var files = ReadSourceFiles(SourceFilesArchive);
+                                sourceFiles = files.ToDictionary(file => file.FullPath);
+                            }
+                        }
+                    }
+                }
+
+                return sourceFiles;
+            }
+        }
+
+        private NamedNode evaluationFolder;
+        public NamedNode EvaluationFolder
+        {
+            get
+            {
+                if (evaluationFolder == null)
+                {
+                    evaluationFolder = GetOrCreateNodeWithName<TimedNode>(Strings.Evaluation);
+                }
+
+                return evaluationFolder;
+            }
+        }
+
+        public static IReadOnlyList<ArchiveFile> ReadSourceFiles(byte[] sourceFilesArchive)
+        {
+            using (var stream = new MemoryStream(sourceFilesArchive))
+            {
+                return ReadSourceFiles(stream);
+            }
+        }
+
+        public static IReadOnlyList<ArchiveFile> ReadSourceFiles(string zipFullPath)
+        {
+            using (var stream = new FileStream(zipFullPath, FileMode.Open, FileAccess.Read, FileShare.Read | FileShare.Delete))
+            {
+                return ReadSourceFiles(stream);
+            }
+        }
+
+        public static IReadOnlyList<ArchiveFile> ReadSourceFiles(Stream stream)
+        {
+            var result = new List<ArchiveFile>();
+
+            try
+            {
+                using (var zipArchive = new ZipArchive(stream, ZipArchiveMode.Read))
+                {
+                    foreach (var entry in zipArchive.Entries)
+                    {
+                        var file = ArchiveFile.From(entry);
+                        result.Add(file);
+                    }
+                }
+            }
+            catch
+            {
+                // The archive is likely incomplete (corrupt) because the build crashed.
+                // Tolerate this situation.
+            }
+
+            return result;
+        }
+
+        public BuildStatistics Statistics { get; set; } = new BuildStatistics();
+
+        public Dictionary<string, HashSet<string>> TaskAssemblies { get; } = new Dictionary<string, HashSet<string>>(StringComparer.OrdinalIgnoreCase);
+
+        public void RegisterTask(Task task)
+        {
+            if (task.FromAssembly is string assemblyPath)
+            {
+                lock (TaskAssemblies)
+                {
+                    if (!TaskAssemblies.TryGetValue(assemblyPath, out var bucket))
+                    {
+                        bucket = new HashSet<string>(StringComparer.OrdinalIgnoreCase);
+                        TaskAssemblies[assemblyPath] = bucket;
+                    }
+
+                    bucket.Add(task.Name);
+                }
+            }
+        }
+
+        public override string TypeName => nameof(Build);
+
+        public override string ToString() => $"Build {(Succeeded ? "succeeded" : "failed")}. Duration: {this.DurationText}";
+
+        public TreeNode FindDescendant(int index)
+        {
+            int current = 0;
+            var cts = new CancellationTokenSource();
+            TreeNode found = default;
+            VisitAllChildren<TimedNode>(node =>
+            {
+                if (current == index)
+                {
+                    found = node;
+                    cts.Cancel();
+                }
+                current++;
+            }, cts.Token);
+
+            return found;
+        }
+
+        public ProjectEvaluation FindEvaluation(int id)
+        {
+            var evaluation = EvaluationFolder;
+            if (evaluation == null)
+            {
+                return null;
+            }
+
+            var child = evaluation.FindChild<ProjectEvaluation>(e => e.Id == id);
+            return child;
+        }
+    }
+}