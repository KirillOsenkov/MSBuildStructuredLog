--- conflicted
+++ resolved
@@ -1,44 +1,41 @@
-﻿using System.IO;
-
-namespace Microsoft.Build.Logging.StructuredLogger
-{
-    public class ProjectEvaluation : TimedNode, IPreprocessable, IHasSourceFile, IHasRelevance, IProjectOrEvaluation
-    {
-        /// <summary>
-        /// The full path to the MSBuild project file for this project.
-        /// </summary>
-        public string ProjectFile { get; set; }
-        public string SourceFilePath => ProjectFile;
-        string IPreprocessable.RootFilePath => ProjectFile;
-        public string ProjectFileExtension => ProjectFile != null
-            ? Path.GetExtension(ProjectFile).ToLowerInvariant()
-            : "";
-
-        public string EvaluationText { get; set; } = "";
-
-<<<<<<< HEAD
-=======
-        public string TargetFramework { get; set; }
-
->>>>>>> a2c5b4b3
-        public double RelativeDuration { get; set; }
-
-        public override string TypeName => nameof(ProjectEvaluation);
-
-        public bool IsLowRelevance
-        {
-            get => HasFlag(NodeFlags.LowRelevance) && !IsSelected;
-            set => SetFlag(NodeFlags.LowRelevance, value);
-        }
-
-        public override string ToString() => $"Evaluation Project={Name} File={ProjectFile}";
-
-        public override string ToolTip
-        {
-            get
-            {
-                return $"{ProjectFile}\n{GetTimeAndDurationText()}";
-            }
-        }
-    }
-}
+﻿using System.IO;
+
+namespace Microsoft.Build.Logging.StructuredLogger
+{
+    public class ProjectEvaluation : TimedNode, IPreprocessable, IHasSourceFile, IHasRelevance, IProjectOrEvaluation
+    {
+        /// <summary>
+        /// The full path to the MSBuild project file for this project.
+        /// </summary>
+        public string ProjectFile { get; set; }
+        public string SourceFilePath => ProjectFile;
+        string IPreprocessable.RootFilePath => ProjectFile;
+        public string ProjectFileExtension => ProjectFile != null
+            ? Path.GetExtension(ProjectFile).ToLowerInvariant()
+            : "";
+
+        public string EvaluationText { get; set; } = "";
+
+        public string TargetFramework { get; set; }
+
+        public double RelativeDuration { get; set; }
+
+        public override string TypeName => nameof(ProjectEvaluation);
+
+        public bool IsLowRelevance
+        {
+            get => HasFlag(NodeFlags.LowRelevance) && !IsSelected;
+            set => SetFlag(NodeFlags.LowRelevance, value);
+        }
+
+        public override string ToString() => $"Evaluation Project={Name} File={ProjectFile}";
+
+        public override string ToolTip
+        {
+            get
+            {
+                return $"{ProjectFile}\n{GetTimeAndDurationText()}";
+            }
+        }
+    }
+}