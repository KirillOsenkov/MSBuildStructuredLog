using System;
using System.Collections;
using System.Collections.Generic;
using System.Diagnostics;
using System.IO;
using System.Linq;
using System.Reflection;
using System.Text;
using System.Threading;
using System.Windows;
using System.Windows.Controls;
using System.Windows.Data;
using System.Windows.Documents;
using System.Windows.Input;
using System.Windows.Media;
using System.Windows.Threading;
using System.Xml;
using Microsoft.Build.Logging.StructuredLogger;
using Microsoft.Language.Xml;

using StructuredLogViewer.Core.ProjectGraph;

namespace StructuredLogViewer.Controls
{
    public partial class BuildControl : UserControl
    {
        public Build Build { get; set; }
        public TreeViewItem SelectedTreeViewItem { get; private set; }
        public string LogFilePath => Build?.LogFilePath;

        private ScrollViewer scrollViewer;

        private SourceFileResolver sourceFileResolver;
        private ArchiveFileResolver archiveFile => sourceFileResolver.ArchiveFile;
        private PreprocessedFileManager preprocessedFileManager;

        private MenuItem copyItem;
        private MenuItem copySubtreeItem;
        private MenuItem viewSubtreeTextItem;
        private MenuItem searchInSubtreeItem;
        private MenuItem excludeSubtreeFromSearchItem;
        private MenuItem goToTimeLineItem;
        private MenuItem copyChildrenItem;
        private MenuItem sortChildrenItem;
        private MenuItem copyNameItem;
        private MenuItem copyValueItem;
        private MenuItem viewItem;
        private MenuItem openFileItem;
        private MenuItem copyFilePathItem;
        private MenuItem preprocessItem;
        private MenuItem runItem;
        private MenuItem debugItem;
        private MenuItem hideItem;
        private MenuItem copyAllItem;
        private MenuItem showTimeItem;
        private ContextMenu sharedTreeContextMenu;
        private ContextMenu filesTreeContextMenu;

        public TreeView ActiveTreeView;

        public BuildControl(Build build, string logFilePath)
        {
            InitializeComponent();

            UpdateWatermark();

            searchLogControl.ExecuteSearch = (searchText, maxResults, cancellationToken) =>
            {
                var search = new Search(new[] { Build }, Build.StringTable.Instances, maxResults, SettingsService.MarkResultsInTree);
                var results = search.FindNodes(searchText, cancellationToken);
                return results;
            };
            searchLogControl.ResultsTreeBuilder = BuildResultTree;
            searchLogControl.WatermarkDisplayed += () =>
            {
                Search.ClearSearchResults(Build);
                UpdateWatermark();
            };

            propertiesAndItemsControl.ExecuteSearch = (searchText, maxResults, cancellationToken) =>
            {
                var context = GetProjectContext() as TimedNode;
                if (context == null)
                {
                    return null;
                }

                var roots = new List<TreeNode>(2);
                var properties = context.FindChild<Folder>(Strings.Properties);
                var items = context.FindChild<Folder>(Strings.Items);
                if (properties != null)
                {
                    roots.Add(properties);
                }

                if (items != null)
                {
                    roots.Add(items);
                }

                var strings = new StringCache();
                foreach (var root in roots)
                {
                    CollectStrings(root, strings);
                }

                var search = new Search(roots, strings.Instances, maxResults, SettingsService.MarkResultsInTree);
                var results = search.FindNodes(searchText, cancellationToken);
                var otherResults = new List<SearchResult>();

                // Find all folders where no other results are under that folder.
                // First find all ancestors of all non-folders.
                var allAncestors = new HashSet<BaseNode>(results.Count());
                foreach (var result in results)
                {
                    var node = result.Node;
                    if (node is not Folder itemType)
                    {
                        otherResults.Add(result);
                        foreach (var ancestor in node.GetParentChainExcludingThis())
                        {
                            allAncestors.Add(ancestor);
                        }
                    }
                }

                var includeFolderChildren = new List<BaseNode>();

                // Iterate over all folders where no other results are under that folder.
                foreach (var folder in results.Select(r => r.Node).OfType<Folder>().Where(f => !allAncestors.Contains(f)))
                {
                    foreach (var item in folder.Children.OfType<Item>())
                    {
                        includeFolderChildren.Add(item);
                    }
                }

                results =
                    otherResults
                    .Concat(includeFolderChildren.Select(c =>
                    {
                        var result = new SearchResult(c);
                        return result;
                    }))
                    .ToArray();

                return results;
            };
            propertiesAndItemsControl.ResultsTreeBuilder = BuildResultTree;

            UpdatePropertiesAndItemsWatermark();
            propertiesAndItemsControl.WatermarkDisplayed += () =>
            {
                UpdatePropertiesAndItemsWatermark();
            };
            propertiesAndItemsControl.RecentItemsCategory = "PropertiesAndItems";

            SetProjectContext(null);

            VirtualizingPanel.SetIsVirtualizing(treeView, SettingsService.EnableTreeViewVirtualization);

            DataContext = build;
            Build = build;

            if (build.SourceFilesArchive != null)
            {
                // first try to see if the source archive was embedded in the log
                sourceFileResolver = new SourceFileResolver(build.SourceFiles.Values);
            }
            else
            {
                // otherwise try to read from the .zip file on disk if present
                sourceFileResolver = new SourceFileResolver(logFilePath);
            }

            if (Build.Statistics.TimedNodeCount > 1000)
            {
                projectGraphTab.Visibility = Visibility.Collapsed;
            }

            sharedTreeContextMenu = new ContextMenu();
            copyAllItem = new MenuItem() { Header = "Copy All" };
            copyAllItem.Click += (s, a) => CopyAll();
            sharedTreeContextMenu.Items.Add(copyAllItem);

            filesTreeContextMenu = new ContextMenu();
            var filesCopyAll = new MenuItem { Header = "Copy All" };
            filesCopyAll.Click += (s, a) => CopyAll(filesTree.ResultsList);
            var filesCopyPaths = new MenuItem { Header = "Copy file paths" };
            filesCopyPaths.Click += (s, a) => CopyPaths(filesTree.ResultsList);
            filesTreeContextMenu.Items.Add(filesCopyAll);
            filesTreeContextMenu.Items.Add(filesCopyPaths);

            var contextMenu = new ContextMenu();
            contextMenu.Opened += ContextMenu_Opened;
            copyItem = new MenuItem() { Header = "Copy" };
            copySubtreeItem = new MenuItem() { Header = "Copy subtree" };
            viewSubtreeTextItem = new MenuItem() { Header = "View subtree text" };
            searchInSubtreeItem = new MenuItem() { Header = "Search in subtree" };
            excludeSubtreeFromSearchItem = new MenuItem() { Header = "Exclude subtree from search" };
            goToTimeLineItem = new MenuItem() { Header = "Go to timeline" };
            copyChildrenItem = new MenuItem() { Header = "Copy children" };
            sortChildrenItem = new MenuItem() { Header = "Sort children" };
            copyNameItem = new MenuItem() { Header = "Copy name" };
            copyValueItem = new MenuItem() { Header = "Copy value" };
            viewItem = new MenuItem() { Header = "View" };
            showTimeItem = new MenuItem() { Header = "Show time and duration" };
            openFileItem = new MenuItem() { Header = "Open File" };
            copyFilePathItem = new MenuItem() { Header = "Copy file path" };
            preprocessItem = new MenuItem() { Header = "Preprocess" };
            hideItem = new MenuItem() { Header = "Hide" };
            runItem = new MenuItem() { Header = "Run" };
            debugItem = new MenuItem() { Header = "Debug" };
            copyItem.Click += (s, a) => Copy();
            copySubtreeItem.Click += (s, a) => CopySubtree();
            viewSubtreeTextItem.Click += (s, a) => ViewSubtreeText();
            searchInSubtreeItem.Click += (s, a) => SearchInSubtree();
            excludeSubtreeFromSearchItem.Click += (s, a) => ExcludeSubtreeFromSearch();
            goToTimeLineItem.Click += (s, a) => GoToTimeLine();
            copyChildrenItem.Click += (s, a) => CopyChildren();
            sortChildrenItem.Click += (s, a) => SortChildren();
            copyNameItem.Click += (s, a) => CopyName();
            copyValueItem.Click += (s, a) => CopyValue();
            viewItem.Click += (s, a) => Invoke(treeView.SelectedItem as BaseNode);
            showTimeItem.Click += (s, a) => ShowTimeAndDuration();
            openFileItem.Click += (s, a) => OpenFile();
            copyFilePathItem.Click += (s, a) => CopyFilePath();
            preprocessItem.Click += (s, a) => Preprocess(treeView.SelectedItem as IPreprocessable);
            runItem.Click += (s, a) => Run(treeView.SelectedItem as Task, debug: false);
            debugItem.Click += (s, a) => Run(treeView.SelectedItem as Task, debug: true);
            hideItem.Click += (s, a) => Delete();

            contextMenu.Items.Add(runItem);
            contextMenu.Items.Add(debugItem);
            contextMenu.Items.Add(viewItem);
            contextMenu.Items.Add(openFileItem);
            contextMenu.Items.Add(preprocessItem);
            contextMenu.Items.Add(searchInSubtreeItem);
            contextMenu.Items.Add(excludeSubtreeFromSearchItem);
            contextMenu.Items.Add(goToTimeLineItem);
            contextMenu.Items.Add(copyItem);
            contextMenu.Items.Add(copySubtreeItem);
            contextMenu.Items.Add(copyFilePathItem);
            contextMenu.Items.Add(viewSubtreeTextItem);
            contextMenu.Items.Add(copyChildrenItem);
            contextMenu.Items.Add(sortChildrenItem);
            contextMenu.Items.Add(copyNameItem);
            contextMenu.Items.Add(copyValueItem);
            contextMenu.Items.Add(showTimeItem);
            contextMenu.Items.Add(hideItem);

            var existingTreeViewItemStyle = (Style)Application.Current.Resources[typeof(TreeViewItem)];
            var treeViewItemStyle = new Style(typeof(TreeViewItem), existingTreeViewItemStyle);
            treeViewItemStyle.Setters.Add(new Setter(TreeViewItem.IsExpandedProperty, new Binding("IsExpanded") { Mode = BindingMode.TwoWay }));
            treeViewItemStyle.Setters.Add(new Setter(TreeViewItem.IsSelectedProperty, new Binding("IsSelected") { Mode = BindingMode.TwoWay }));
            treeViewItemStyle.Setters.Add(new Setter(TreeViewItem.VisibilityProperty, new Binding("IsVisible") { Mode = BindingMode.TwoWay, Converter = new BooleanToVisibilityConverter() }));

            treeViewItemStyle.Setters.Add(new EventSetter(MouseDoubleClickEvent, (MouseButtonEventHandler)OnItemDoubleClick));
            treeViewItemStyle.Setters.Add(new EventSetter(PreviewMouseRightButtonDownEvent, (MouseButtonEventHandler)OnPreviewMouseRightButtonDown));
            treeViewItemStyle.Setters.Add(new EventSetter(RequestBringIntoViewEvent, (RequestBringIntoViewEventHandler)TreeViewItem_RequestBringIntoView));
            treeViewItemStyle.Setters.Add(new EventSetter(KeyDownEvent, (KeyEventHandler)OnItemKeyDown));

            treeView.ContextMenu = contextMenu;
            treeView.ItemContainerStyle = treeViewItemStyle;
            treeView.KeyDown += TreeView_KeyDown;
            treeView.SelectedItemChanged += TreeView_SelectedItemChanged;
            treeView.GotFocus += (s, a) => ActiveTreeView = treeView;

            ActiveTreeView = treeView;

            searchLogControl.ResultsList.ItemContainerStyle = treeViewItemStyle;
            searchLogControl.ResultsList.SelectedItemChanged += ResultsList_SelectionChanged;
            searchLogControl.ResultsList.GotFocus += (s, a) => ActiveTreeView = searchLogControl.ResultsList;
            searchLogControl.ResultsList.ContextMenu = sharedTreeContextMenu;

            propertiesAndItemsControl.ResultsList.ItemContainerStyle = treeViewItemStyle;
            propertiesAndItemsControl.ResultsList.SelectedItemChanged += ResultsList_SelectionChanged;
            propertiesAndItemsControl.ResultsList.GotFocus += (s, a) => ActiveTreeView = propertiesAndItemsControl.ResultsList;
            propertiesAndItemsControl.ResultsList.ContextMenu = sharedTreeContextMenu;

            if (archiveFile != null)
            {
                findInFilesControl.ExecuteSearch = FindInFiles;
                findInFilesControl.ResultsTreeBuilder = BuildFindResults;

                findInFilesControl.GotFocus += (s, a) => ActiveTreeView = findInFilesControl.ResultsList;
                findInFilesControl.ResultsList.ItemContainerStyle = treeViewItemStyle;
                findInFilesControl.ResultsList.GotFocus += (s, a) => ActiveTreeView = findInFilesControl.ResultsList;
                findInFilesControl.ResultsList.ContextMenu = sharedTreeContextMenu;

                filesTab.Visibility = Visibility.Visible;
                findInFilesTab.Visibility = Visibility.Visible;
                PopulateFilesTab();
                filesTree.ResultsList.ItemContainerStyle = treeViewItemStyle;

                filesTree.TextChanged += FilesTree_SearchTextChanged;

                var text =
@"This log contains the full text of projects and imported files used during the build.
You can use the 'Files' tab in the bottom left to view these files and the 'Find in Files' tab for full-text search.
For many nodes in the tree (Targets, Tasks, Errors, Projects, etc) pressing SPACE or ENTER or double-clicking 
on the node will navigate to the corresponding source code associated with the node.

More functionality is available from the right-click context menu for each node.
Right-clicking a project node may show the 'Preprocess' option if the version of MSBuild was at least 15.3.";
                build.Unseal();
                build.AddChild(new Note { Text = text });
                build.Seal();
            }

            breadCrumb.SelectionChanged += BreadCrumb_SelectionChanged;

            Loaded += BuildControl_Loaded;

            preprocessedFileManager = new PreprocessedFileManager(this.Build, sourceFileResolver);
            preprocessedFileManager.DisplayFile += filePath => DisplayFile(filePath);

            centralTabControl.SelectionChanged += CentralTabControl_SelectionChanged;
<<<<<<< HEAD
=======
        }

        private void CollectStrings(BaseNode root, StringCache strings)
        {
            switch (root)
            {
                case Property property:
                    strings.Intern(property.Name);
                    strings.Intern(property.Value);
                    break;
                case Item item:
                    strings.Intern(item.Text);
                    break;
                case Metadata metadata:
                    strings.Intern(metadata.Name);
                    strings.Intern(metadata.Value);
                    break;
                case Folder folder:
                    strings.Intern(folder.Name);
                    break;
                default:
                    break;
            }

            if (root is TreeNode treeNode)
            {
                foreach (var child in treeNode.Children)
                {
                    CollectStrings(child, strings);
                }
            }
        }

        private IEnumerable<SearchResult> FindPropertiesAndItems(IProjectOrEvaluation projectOrEvaluation, string searchText)
        {
            if (projectOrEvaluation is not TimedNode node)
            {
                return null;
            }

            return null;
>>>>>>> a2c5b4b3
        }

        private void CentralTabControl_SelectionChanged(object sender, SelectionChangedEventArgs e)
        {
            var selectedItem = centralTabControl.SelectedItem as TabItem;
            if (selectedItem == null)
            {
                return;
            }
            else if (selectedItem.Name == nameof(timelineTab))
            {
                PopulateTimeline();
            }
            else if (selectedItem.Name == nameof(projectGraphTab))
            {
                PopulateProjectGraph();
            }
        }

        private void FilesTree_SearchTextChanged(string text)
        {
            var list = filesTree.ResultsList.ItemsSource as IEnumerable<object>;
            if (list != null)
            {
                UpdateFileVisibility(list.OfType<NamedNode>(), text);
            }
        }

        private bool UpdateFileVisibility(IEnumerable<NamedNode> items, string text)
        {
            bool visible = false;

            if (items == null)
            {
                return false;
            }

            foreach (var item in items)
            {
                if (item is Folder folder)
                {
                    var subItems = folder.Children.OfType<NamedNode>();
                    var folderVisibility = UpdateFileVisibility(subItems, text);
                    folder.IsVisible = folderVisibility;
                    visible |= folderVisibility;
                }
                else if (item is SourceFile file)
                {
                    if (string.IsNullOrEmpty(text) || file.SourceFilePath.IndexOf(text, StringComparison.OrdinalIgnoreCase) > -1)
                    {
                        visible = true;
                        file.IsVisible = true;
                    }
                    else
                    {
                        file.IsVisible = false;
                    }

                    var subItems = file.Children.OfType<NamedNode>();
                    var fileVisibility = UpdateFileVisibility(subItems, text);
                    file.IsVisible |= fileVisibility;
                    visible |= fileVisibility;
                }
                else if (item is Target || item is Task)
                {
                    if (string.IsNullOrEmpty(text) || item.Name.IndexOf(text, StringComparison.OrdinalIgnoreCase) > -1)
                    {
                        visible = true;
                        item.IsVisible = true;
                    }
                    else
                    {
                        item.IsVisible = false;
                    }
                }
            }

            return visible;
        }

        public void SelectTree()
        {
            centralTabControl.SelectedIndex = 0;
        }

        private void PopulateTimeline()
        {
            if (this.timeline.Timeline == null)
            {
                var timeline = new Timeline(Build);
                this.timeline.BuildControl = this;
                this.timeline.SetTimeline(timeline);
                this.timelineWatermark.Visibility = Visibility.Hidden;
                this.timeline.Visibility = Visibility.Visible;
            }
        }

        private Microsoft.Msagl.Drawing.Graph graph;

        private void PopulateProjectGraph()
        {
            if (graph != null)
            {
                return;
            }

            graph = new MsaglProjectGraphConstructor().FromBuild(Build);
            projectGraphControl.BuildControl = this;

            if (graph.NodeCount > 1000 || graph.EdgeCount > 10000)
            {
                centralTabControl.SelectedIndex = 0;
                projectGraphTab.Visibility = Visibility.Collapsed;
                return;
            }

            projectGraphControl.SetGraph(graph);
            projectGraphControl.Visibility = Visibility.Visible;
            projectGraphWatermark.Visibility = Visibility.Collapsed;
        }

        private static string[] searchExamples = new[]
        {
            "Copying file from ",
            "Resolved file path is ",
            "There was a conflict",
            "Encountered conflict between",
            "Building target completely ",
            "is newer than output ",
            "Property reassignment: $(",
            "out-of-date",
            "csc $task",
            "ResolveAssemblyReference $task",
            "$task $time",
            "$message CompilerServer failed",
        };

        private static string[] nodeKinds = new[]
        {
            "$project",
            "$projectevaluation",
            "$target",
            "$task",
            "$error",
            "$warning",
            "$message",
            "$property",
            "$item",
            "$additem",
            "$removeitem",
            "$metadata",
            "$copytask",
            "$csc",
            "$rar",
            "$import",
            "$noimport"
        };

<<<<<<< HEAD
        Inline MakeLink(string query, string before = " • ", string after = "\r\n")
        {
            var hyperlink = new Hyperlink(new Run(query));
            hyperlink.Click += (s, e) => searchLogControl.SearchText = query;
=======
        Inline MakeLink(string query, SearchAndResultsControl searchControl, string before = " • ", string after = "\r\n")
        {
            var hyperlink = new Hyperlink(new Run(query));
            hyperlink.Click += (s, e) => searchControl.SearchText = query;
>>>>>>> a2c5b4b3

            var span = new System.Windows.Documents.Span();
            if (before != null)
            {
                span.Inlines.Add(new Run(before));
            }

            span.Inlines.Add(hyperlink);

            if (after != null)
            {
                if (after == "\r\n")
                {
                    span.Inlines.Add(new LineBreak());
                }
                else
                {
                    span.Inlines.Add(new Run(after));
                }
            }

            return span;
        }

        private void UpdateWatermark()
        {
            string watermarkText1 = @"Type in the search box to search. Press Ctrl+F to focus the search box. Results (up to 1000) will display here.

Search for multiple words separated by space (space means AND). Enclose multiple words in double-quotes """" to search for the exact phrase. A single word in quotes means exact match (turns off substring search).

Use syntax like '$property Prop' to narrow results down by item kind. Supported kinds: ";

            string watermarkText2 = @"Use the under(FILTER) clause to only include results where any of the nodes in the parent chain matches the FILTER. Use project(...) to filter by parent project. Examples:
 • $task csc under($project Core)
 • Copying file project(ProjectA)

Append [[$time]], [[$start]] and/or [[$end]] to show times and/or durations and sort the results by start time or duration descending (for tasks, targets and projects).

Examples:
";

            var watermark = new TextBlock();
            watermark.Inlines.Add(watermarkText1);

            bool isFirst = true;
            foreach (var nodeKind in nodeKinds)
            {
                if (!isFirst)
                {
                    watermark.Inlines.Add(", ");
                }

                isFirst = false;
                watermark.Inlines.Add(MakeLink(nodeKind, searchLogControl, before: null, after: null));
            }

            watermark.Inlines.Add(new LineBreak());
            watermark.Inlines.Add(new LineBreak());

<<<<<<< HEAD
            AddTextWithHyperlinks(watermarkText2, watermark.Inlines);
=======
            AddTextWithHyperlinks(watermarkText2, watermark.Inlines, searchLogControl);
>>>>>>> a2c5b4b3

            foreach (var example in searchExamples)
            {
                watermark.Inlines.Add(MakeLink(example, searchLogControl));
            }

            var recentSearches = SettingsService.GetRecentSearchStrings();
            if (recentSearches.Any())
            {
                watermark.Inlines.Add(@"
Recent:
");

                foreach (var recentSearch in recentSearches.Where(s => !searchExamples.Contains(s) && !nodeKinds.Contains(s)))
                {
                    watermark.Inlines.Add(MakeLink(recentSearch, searchLogControl));
                }
            }

            searchLogControl.WatermarkContent = watermark;
        }

<<<<<<< HEAD
        public void AddTextWithHyperlinks(string text, InlineCollection result)
=======
        private void UpdatePropertiesAndItemsWatermark()
        {
            string watermarkText1 = $@"Look up properties or items for the selected project " +
                "or a node under a project or evaluation. " +
                "Properties and items might not be available for some projects.\n\n" +
                "Surround the search term in quotes to find an exact match " +
                "(turns off substring search). Prefix the search term with " +
                "[[name=]] or [[value=]] to only search property and metadata names " +
                "or values. Add [[$property]], [[$item]] or [[$metadata]] to limit search " +
                "to a specific node type.";

            var watermark = new TextBlock();
            AddTextWithHyperlinks(watermarkText1, watermark.Inlines, propertiesAndItemsControl);

            watermark.Inlines.Add(new LineBreak());
            watermark.Inlines.Add(new LineBreak());

            var recentSearches = SettingsService.GetRecentSearchStrings("PropertiesAndItems");
            if (recentSearches.Any())
            {
                watermark.Inlines.Add(@"
Recent:
");

                foreach (var recentSearch in recentSearches)
                {
                    watermark.Inlines.Add(MakeLink(recentSearch, propertiesAndItemsControl));
                }
            }

            propertiesAndItemsControl.WatermarkContent = watermark;
        }

        public void AddTextWithHyperlinks(string text, InlineCollection result, SearchAndResultsControl searchControl)
>>>>>>> a2c5b4b3
        {
            const string openParen = "[[";
            const string closeParen = "]]";
            var chunks = TextUtilities.SplitIntoParenthesizedSpans(text, openParen, closeParen);
            foreach (var chunk in chunks)
            {
                if (chunk.StartsWith(openParen) && chunk.EndsWith(closeParen))
                {
                    var link = chunk.Substring(openParen.Length, chunk.Length - openParen.Length - closeParen.Length);
<<<<<<< HEAD
                    result.Add(MakeLink(link, before: null, after: null));
=======
                    result.Add(MakeLink(link, searchControl, before: null, after: null));
>>>>>>> a2c5b4b3
                }
                else
                {
                    result.Add(chunk);
                }
            }
        }

        private void Preprocess(IPreprocessable project) => preprocessedFileManager.ShowPreprocessed(project);

        private void Run(Task task, bool debug = false)
        {
            var logFilePath = Build.LogFilePath;
            if (!File.Exists(logFilePath))
            {
                MessageBox.Show($"The log file {logFilePath} doesn't exist on disk. Please save the log to disk and reopen it from disk.");
                return;
            }

            var taskRunner = Path.Combine(Path.GetDirectoryName(Process.GetCurrentProcess().MainModule.FileName), "TaskRunner.exe");
            if (!File.Exists(taskRunner))
            {
                MessageBox.Show("File not found: " + taskRunner);
                return;
            }

            try
            {
                Process.Start(taskRunner.QuoteIfNeeded(), $"{logFilePath} {task.Index} pause{(debug ? " debug" : "")}");
            }
            catch (Exception ex)
            {
                MessageBox.Show(ex.ToString());
            }
        }

        private void ContextMenu_Opened(object sender, RoutedEventArgs e)
        {
            var node = treeView.SelectedItem as BaseNode;
            var visibility = node is NameValueNode ? Visibility.Visible : Visibility.Collapsed;
            copyNameItem.Visibility = visibility;
            copyValueItem.Visibility = visibility;
            viewItem.Visibility = CanView(node) ? Visibility.Visible : Visibility.Collapsed;
            openFileItem.Visibility = CanOpenFile(node) ? Visibility.Visible : Visibility.Collapsed;
            copyFilePathItem.Visibility = node is IHasSourceFile ? Visibility.Visible : Visibility.Collapsed;
            var hasChildren = node is TreeNode t && t.HasChildren;
            copySubtreeItem.Visibility = hasChildren ? Visibility.Visible : Visibility.Collapsed;
            viewSubtreeTextItem.Visibility = copySubtreeItem.Visibility;
            showTimeItem.Visibility = node is TimedNode ? Visibility.Visible : Visibility.Collapsed;
            searchInSubtreeItem.Visibility = hasChildren && node is TimedNode ? Visibility.Visible : Visibility.Collapsed;
            excludeSubtreeFromSearchItem.Visibility = hasChildren && node is TimedNode ? Visibility.Visible : Visibility.Collapsed;
            goToTimeLineItem.Visibility = node is TimedNode ? Visibility.Visible : Visibility.Collapsed;
            copyChildrenItem.Visibility = copySubtreeItem.Visibility;
            sortChildrenItem.Visibility = copySubtreeItem.Visibility;
            preprocessItem.Visibility = node is IPreprocessable p && preprocessedFileManager.CanPreprocess(p) ? Visibility.Visible : Visibility.Collapsed;
            Visibility canRun = Build?.LogFilePath != null && node is Task ? Visibility.Visible : Visibility.Collapsed;
            runItem.Visibility = canRun;
            debugItem.Visibility = canRun;
            hideItem.Visibility = node is TreeNode ? Visibility.Visible : Visibility.Collapsed;
        }

        private object FindInFiles(string searchText, int maxResults, CancellationToken cancellationToken)
        {
            var results = new List<(string, IEnumerable<(int, string)>)>();

            foreach (var file in archiveFile.Files)
            {
                if (cancellationToken.IsCancellationRequested)
                {
                    return null;
                }

                var haystack = file.Value;
                var resultsInFile = haystack.Find(searchText);
                if (resultsInFile.Count > 0)
                {
                    results.Add((file.Key, resultsInFile.Select(lineNumber => (lineNumber, haystack.GetLineText(lineNumber)))));
                }
            }

            return results;
        }

        private IEnumerable BuildFindResults(object resultsObject, bool moreAvailable = false)
        {
            if (resultsObject == null)
            {
                return null;
            }

            var results = resultsObject as IEnumerable<(string, IEnumerable<(int, string)>)>;

            var root = new Folder();

            // root.Children.Add(new Message { Text = "Elapsed " + Elapsed.ToString() });

            if (results != null)
            {
                foreach (var file in results)
                {
                    var folder = new SourceFile()
                    {
                        Name = Path.GetFileName(file.Item1),
                        SourceFilePath = file.Item1,
                        IsExpanded = true
                    };
                    root.AddChild(folder);
                    foreach (var line in file.Item2)
                    {
                        var sourceFileLine = new SourceFileLine()
                        {
                            LineNumber = line.Item1 + 1,
                            LineText = line.Item2
                        };
                        folder.AddChild(sourceFileLine);
                    }
                }
            }

            if (!root.HasChildren && !string.IsNullOrEmpty(findInFilesControl.SearchText))
            {
                root.Children.Add(new Message
                {
                    Text = "No results found."
                });
            }

            return root.Children;
        }

        private void PopulateFilesTab()
        {
            var root = new Folder();

            foreach (var file in archiveFile.Files.OrderBy(kvp => kvp.Key, StringComparer.OrdinalIgnoreCase))
            {
                AddSourceFile(root, file.Key);
            }

            foreach (var taskAssembly in Build.TaskAssemblies)
            {
                var filePath = ArchiveFile.CalculateArchivePath(taskAssembly.Key);
                var sourceFile = AddSourceFile(root, filePath);
                foreach (var taskName in taskAssembly.Value.OrderBy(s => s))
                {
                    var task = new Task
                    {
                        Name = taskName
                    };
                    sourceFile.AddChild(task);
                }
            }

            foreach (var subFolder in root.Children.OfType<Folder>())
            {
                CompressTree(subFolder);
            }

            filesTree.DisplayItems(root.Children);
            filesTree.GotFocus += (s, a) => ActiveTreeView = filesTree.ResultsList;
            filesTree.ContextMenu = filesTreeContextMenu;
        }

        private SourceFile AddSourceFile(Folder folder, string filePath)
        {
            var parts = filePath.Split('\\', '/');
            return AddSourceFile(folder, filePath, parts, 0);
        }

        private void CompressTree(Folder parent)
        {
            if (parent.Children.Count == 1 && parent.Children[0] is Folder subfolder)
            {
                parent.Children.Clear();
                var grandchildren = subfolder.Children.ToArray();
                subfolder.Children.Clear();
                foreach (var grandChild in grandchildren)
                {
                    parent.Children.Add(grandChild);
                }

                parent.Name = Path.Combine(parent.Name, subfolder.Name);
                CompressTree(parent);
            }
            else
            {
                foreach (var subFolder in parent.Children.OfType<Folder>())
                {
                    CompressTree(subFolder);
                }
            }
        }

        private SourceFile AddSourceFile(Folder folder, string filePath, string[] parts, int index)
        {
            if (index == parts.Length - 1)
            {
                var file = new SourceFile()
                {
                    SourceFilePath = filePath,
                    Name = parts[index]
                };

                foreach (var target in GetTargets(filePath))
                {
                    file.AddChild(new Target()
                    {
                        Name = target,
                        SourceFilePath = filePath
                    });
                }

                folder.AddChild(file);
                return file;
            }
            else
            {
                var subfolder = folder.GetOrCreateNodeWithName<Folder>(parts[index]);
                subfolder.IsExpanded = true;
                return AddSourceFile(subfolder, filePath, parts, index + 1);
            }
        }

        private IEnumerable<string> GetTargets(string file)
        {
            if (file.EndsWith(".targets") == false)
            {
                yield break;
            }

            var content = sourceFileResolver.GetSourceFileText(file);
            var contentText = content.Text;
            if (string.IsNullOrWhiteSpace(contentText))
            {
                yield break;
            }

            var doc = new XmlDocument();
            try
            {
                doc.LoadXml(contentText);
            }
            catch (Exception)
            {
                yield break;
            }

            if (doc.DocumentElement == null)
            {
                yield break;
            }

            var nsmgr = new XmlNamespaceManager(doc.NameTable);
            nsmgr.AddNamespace("x", doc.DocumentElement.NamespaceURI);
            var xmlNodeList = doc.SelectNodes(@"//x:Project/x:Target[@Name]", nsmgr);
            if (xmlNodeList == null)
            {
                yield break;
            }

            foreach (XmlNode selectNode in xmlNodeList)
            {
                yield return selectNode.Attributes["Name"].Value;
            }
        }

        /// <summary>
        /// This is needed as a workaround for a weird bug. When the breadcrumb spans multiple lines
        /// and we click on an item on the first line, it truncates the breadcrumb up to that item.
        /// The fact that the breadcrumb moves down while the Mouse is captured results in a MouseMove
        /// in the ListBox, which triggers moving selection to top and selecting the first item.
        /// Without this "reentrancy" guard the event would be handled twice, with just the root
        /// of the chain left in the breadcrumb at the end.
        /// </summary>
        private bool isProcessingBreadcrumbClick = false;
        internal static TimeSpan Elapsed;

        private void BreadCrumb_SelectionChanged(object sender, SelectionChangedEventArgs e)
        {
            if (isProcessingBreadcrumbClick)
            {
                return;
            }

            isProcessingBreadcrumbClick = true;
            var node = breadCrumb.SelectedItem as TreeNode;
            if (node != null)
            {
                SelectItem(node);
                treeView.Focus();
                e.Handled = true;
            }

            // turn it off only after the storm of layouts caused by the mouse click has subsided
            Dispatcher.InvokeAsync(() => { isProcessingBreadcrumbClick = false; }, DispatcherPriority.Background);
        }

        private void TreeView_SelectedItemChanged(object sender, RoutedPropertyChangedEventArgs<object> e)
        {
            var item = treeView.SelectedItem;
            if (item != null)
            {
                UpdateBreadcrumb(item);
                UpdateProjectContext(item);
            }
        }

        private void ResultsList_SelectionChanged(object sender, RoutedPropertyChangedEventArgs<object> e)
        {
            var treeView = sender as TreeView;
            if (treeView != null && treeView.SelectedItem is ProxyNode proxy)
            {
                var item = proxy.Original;
                if (item != null)
                {
                    SelectItem(item);
                }
            }
        }

        public void UpdateProjectContext(object item)
        {
            if (item is not BaseNode node)
            {
                return;
            }

            ProjectEvaluation projectEvaluation;

            var project = node.GetNearestParentOrSelf<Project>();
            if (project != null)
            {
                if (project.FindChild<Folder>(Strings.Items) != null)
                {
                    SetProjectContext(project);
                    return;
                }

                projectEvaluation = Build.FindEvaluation(project.EvaluationId);
                if (projectEvaluation != null && projectEvaluation.FindChild<Folder>(Strings.Items) != null)
                {
                    SetProjectContext(projectEvaluation);
                    return;
                }

                SetProjectContext(null);
                return;
            }

            projectEvaluation = node.GetNearestParentOrSelf<ProjectEvaluation>();
            if (projectEvaluation != null && projectEvaluation.FindChild<Folder>(Strings.Items) != null)
            {
                SetProjectContext(projectEvaluation);
                return;
            }

            SetProjectContext(null);
        }

        private object projectContext;

        public void SetProjectContext(object contents)
        {
            projectContext = contents;
            propertiesAndItemsContext.Content = contents;
            var visibility = contents != null ? Visibility.Visible : Visibility.Collapsed;
            projectContextBorder.Visibility = visibility;
            propertiesAndItemsControl.TopPanel.Visibility = visibility;
        }

        public IProjectOrEvaluation GetProjectContext()
        {
            return projectContext as IProjectOrEvaluation;
        }

        public void UpdateBreadcrumb(object item)
        {
            var node = item as BaseNode;
            IEnumerable<object> chain = node?.GetParentChainIncludingThis();
            if (chain == null || !chain.Any())
            {
                chain = new[] { item };
            }
            else
            {
                chain = IntersperseWithSeparators(chain).ToArray();
            }

            breadCrumb.ItemsSource = chain;
            breadCrumb.SelectedIndex = -1;
        }

        private IEnumerable<object> IntersperseWithSeparators(IEnumerable<object> list)
        {
            bool first = true;
            foreach (var item in list)
            {
                if (first)
                {
                    first = false;
                }
                else
                {
                    yield return new Separator();
                }

                yield return item;
            }
        }

        private void BuildControl_Loaded(object sender, RoutedEventArgs e)
        {
            scrollViewer = treeView.Template.FindName("_tv_scrollviewer_", treeView) as ScrollViewer;

            if (!Build.Succeeded)
            {
                var firstError = Build.FindFirstInSubtreeIncludingSelf<Error>();
                if (firstError != null)
                {
                    SelectItem(firstError);
                    treeView.Focus();
                }

                if (InitialSearchText == null)
                {
                    InitialSearchText = "$error";
                }
            }

            if (InitialSearchText != null)
            {
                searchLogControl.SearchText = InitialSearchText;
            }
        }

        public string InitialSearchText { get; set; }

        public void SelectItem(BaseNode item)
        {
            var parentChain = item.GetParentChainIncludingThis();
            if (!parentChain.Any())
            {
                return;
            }

            SelectTree();
            treeView.SelectContainerFromItem<object>(parentChain);
        }

        private void TreeView_KeyDown(object sender, KeyEventArgs args)
        {
            if (args.Key == Key.Delete)
            {
                Delete();
                args.Handled = true;
            }
            else if (args.Key == Key.C && args.KeyboardDevice.Modifiers == ModifierKeys.Control)
            {
                CopySubtree();
                args.Handled = true;
            }
            else if (args.Key >= Key.A && args.Key <= Key.Z && args.KeyboardDevice.Modifiers == ModifierKeys.None)
            {
                SelectItemByKey((char)('A' + args.Key - Key.A));
                args.Handled = true;
            }
        }

        private int characterMatchPrefixLength = 0;

        private void SelectItemByKey(char ch)
        {
            ch = char.ToLowerInvariant(ch);

            var selectedItem = treeView.SelectedItem as BaseNode;
            if (selectedItem == null)
            {
                return;
            }

            var parent = selectedItem.Parent;
            if (parent == null)
            {
                return;
            }

            var selectedText = GetText(selectedItem);
            var prefix = selectedText.Substring(0, Math.Min(characterMatchPrefixLength, selectedText.Length));

            var items = selectedItem.EnumerateSiblingsCycle();

        search:
            foreach (var item in items)
            {
                var text = GetText(item);
                if (characterMatchPrefixLength < text.Length && text.StartsWith(prefix, StringComparison.OrdinalIgnoreCase))
                {
                    var character = text[characterMatchPrefixLength];
                    if (char.ToLowerInvariant(character) == ch)
                    {
                        characterMatchPrefixLength++;
                        SelectItem(item);
                        return;
                    }
                }
            }

            if (characterMatchPrefixLength > 0)
            {
                characterMatchPrefixLength = 0;
                prefix = "";
                items = items.Skip(1).Concat(items.Take(1));
                goto search;
            }

            string GetText(BaseNode node)
            {
                if (node is IHasTitle hasTitle)
                {
                    return hasTitle.Title;
                }
                else
                {
                    return node.ToString();
                }
            }
        }

        public void FocusSearch()
        {
            if (leftPaneTabControl.SelectedItem == searchLogTab)
            {
                searchLogControl.searchTextBox.Focus();
            }
            else if (leftPaneTabControl.SelectedItem == findInFilesTab)
            {
                findInFilesControl.searchTextBox.Focus();
            }
            else if (leftPaneTabControl.SelectedItem == propertiesAndItemsTab)
            {
                propertiesAndItemsControl.searchTextBox.Focus();
            }
        }

        public void SelectSearchTab()
        {
            leftPaneTabControl.SelectedItem = searchLogTab;
        }

        public void Delete()
        {
            var node = treeView.SelectedItem as TreeNode;
            if (node != null)
            {
                MoveSelectionOut(node);
                node.IsVisible = false;
            }
        }

        public void Copy()
        {
            var treeNode = treeView.SelectedItem;
            if (treeNode != null)
            {
                var text = treeNode.ToString();
                CopyToClipboard(text);
            }
        }

        public void CopySubtree()
        {
            if (treeView.SelectedItem is BaseNode treeNode)
            {
                var text = Microsoft.Build.Logging.StructuredLogger.StringWriter.GetString(treeNode);
                CopyToClipboard(text);
            }
        }

        public void ViewSubtreeText()
        {
            if (treeView.SelectedItem is BaseNode treeNode)
            {
                var text = Microsoft.Build.Logging.StructuredLogger.StringWriter.GetString(treeNode);
                DisplayText(text, treeNode.ToString());
            }
        }

        public void ShowTimeAndDuration()
        {
            if (treeView.SelectedItem is TimedNode timedNode)
            {
                var text = timedNode.GetTimeAndDurationText();
                DisplayText(text, timedNode.ToString());
            }
        }

        public void OpenFile()
        {
            if (treeView.SelectedItem is Import import)
            {
                DisplayFile(import.ImportedProjectFilePath, evaluation: import.GetNearestParent<ProjectEvaluation>());
            }
        }

        public void CopyFilePath()
        {
            string toCopy = null;
            if (treeView.SelectedItem is Import import)
            {
                toCopy = import.ImportedProjectFilePath;
            }
            else if (treeView.SelectedItem is IHasSourceFile file)
            {
                toCopy = file.SourceFilePath;
            }

            if (toCopy != null)
            {
                CopyToClipboard(toCopy);
            }
        }

        public void SearchInSubtree()
        {
            if (treeView.SelectedItem is TimedNode treeNode)
            {
                searchLogControl.SearchText += $" under(${treeNode.Index})";
                SelectSearchTab();
            }
        }

        public void ExcludeSubtreeFromSearch()
        {
            if (treeView.SelectedItem is TimedNode treeNode)
            {
                searchLogControl.SearchText += $" notunder(${treeNode.Index})";
                SelectSearchTab();
            }
        }

        public void GoToTimeLine()
        {
            var treeNode = treeView.SelectedItem as TimedNode;
            if (treeNode != null)
            {
                centralTabControl.SelectedIndex = 1;
                this.timeline.GoToTimedNode(treeNode);
            }
        }

        public void CopyChildren()
        {
            if (treeView.SelectedItem is TreeNode node && node.HasChildren)
            {
                // the texts have \n for line breaks, expand to \r\n
                var children = node.Children.Select(c => c.ToString().Replace("\n", "\r\n"));
                var text = string.Join(Environment.NewLine, children);
                CopyToClipboard(text);
            }
        }

        public void SortChildren()
        {
            var selectedItem = treeView.SelectedItem;
            if (selectedItem is TreeNode treeNode)
            {
                treeNode.SortChildren();
            }
        }

        private void CopyAll(TreeView tree = null)
        {
            tree = tree ?? ActiveTreeView;
            if (tree == null)
            {
                return;
            }

            var sb = new StringBuilder();
            foreach (var item in tree.Items.OfType<BaseNode>())
            {
                var text = Microsoft.Build.Logging.StructuredLogger.StringWriter.GetString(item);
                sb.Append(text);
                if (!text.Contains("\n"))
                {
                    sb.AppendLine();
                }
            }

            CopyToClipboard(sb.ToString());
        }

        private void CopyPaths(TreeView tree = null)
        {
            tree = tree ?? ActiveTreeView;
            if (tree == null)
            {
                return;
            }

            var sb = new StringBuilder();
            foreach (var item in tree.Items.OfType<TreeNode>())
            {
                item.VisitAllChildren<BaseNode>(s =>
                {
                    if (s is SourceFile file && !string.IsNullOrEmpty(file.SourceFilePath))
                    {
                        sb.AppendLine(file.SourceFilePath);
                    }
                });
            }

            CopyToClipboard(sb.ToString());
        }

        private static void CopyToClipboard(string text)
        {
            try
            {
                text = text.Replace("\0", "");
                Clipboard.SetText(text);
            }
            catch (Exception)
            {
                // clipboard API is notoriously flaky
            }
        }

        public void CopyName()
        {
            var nameValueNode = treeView.SelectedItem as NameValueNode;
            if (nameValueNode != null)
            {
                CopyToClipboard(nameValueNode.Name);
            }
        }

        public void CopyValue()
        {
            var nameValueNode = treeView.SelectedItem as NameValueNode;
            if (nameValueNode != null)
            {
                CopyToClipboard(nameValueNode.Value);
            }
        }

        private void MoveSelectionOut(BaseNode node)
        {
            var parent = node.Parent;
            if (parent == null)
            {
                return;
            }

            var next = parent.FindNextChild<BaseNode>(node);
            if (next != null)
            {
                node.IsSelected = false;
                next.IsSelected = true;
                return;
            }

            var previous = parent.FindPreviousChild<BaseNode>(node);
            if (previous != null)
            {
                node.IsSelected = false;
                previous.IsSelected = true;
            }
            else
            {
                node.IsSelected = false;
                parent.IsSelected = true;
            }
        }

        private void OnItemKeyDown(object sender, KeyEventArgs args)
        {
            if (args.Key == Key.Space || args.Key == Key.Return)
            {
                var treeNode = GetNode(args);
                if (treeNode != null)
                {
                    args.Handled = Invoke(treeNode);
                }
            }

            if (args.Key == Key.Escape)
            {
                if (documentWell.IsVisible)
                {
                    documentWell.Hide();
                }
            }
        }

        private void OnItemDoubleClick(object sender, MouseButtonEventArgs args)
        {
            // workaround for http://stackoverflow.com/a/36244243/37899
            var treeViewItem = sender as TreeViewItem;
            if (!treeViewItem.IsSelected)
            {
                return;
            }

            var node = GetNode(args);
            if (node != null)
            {
                args.Handled = Invoke(node);
            }
        }

        private void OnPreviewMouseRightButtonDown(object sender, MouseButtonEventArgs args)
        {
            if (sender is TreeViewItem treeViewItem)
            {
                treeViewItem.IsSelected = true;
            }
        }

        private bool CanView(BaseNode node)
        {
            return node is AbstractDiagnostic
                || node is Project
                || (node is Target t && t.SourceFilePath != null && sourceFileResolver.HasFile(t.SourceFilePath))
                || (node is Task task && task.Parent is Target parentTarget && sourceFileResolver.HasFile(parentTarget.SourceFilePath))
                || (node is IHasSourceFile ihsf && ihsf.SourceFilePath != null && sourceFileResolver.HasFile(ihsf.SourceFilePath))
                || (node is NameValueNode nvn && nvn.IsValueShortened)
                || (node is TextNode tn && tn.IsTextShortened);
        }

        private bool CanOpenFile(BaseNode node)
        {
            return node is Import i && sourceFileResolver.HasFile(i.ImportedProjectFilePath);
        }

        private bool Invoke(BaseNode treeNode)
        {
            if (treeNode == null)
            {
                return false;
            }

            try
            {
                switch (treeNode)
                {
                    case AbstractDiagnostic diagnostic:
                        var path = diagnostic.File;
                        if (!DisplayFile(path, diagnostic.LineNumber) &&
                            path != null &&
                            !Path.IsPathRooted(path) &&
                            diagnostic.ProjectFile != null)
                        {
                            // path must be relative, try to normalize:
                            path = Path.Combine(Path.GetDirectoryName(diagnostic.ProjectFile), path);
                            return DisplayFile(path, diagnostic.LineNumber, diagnostic.ColumnNumber);
                        }

                        if (diagnostic.IsTextShortened)
                        {
                            return DisplayText(diagnostic.Text, diagnostic.GetType().Name);
                        }

                        break;
                    case Target target:
                        return DisplayTarget(target.SourceFilePath, target.Name);
                    case Task task:
                        return DisplayTask(task.SourceFilePath, task.Parent, task.Name);
                    case IHasSourceFile hasSourceFile when hasSourceFile.SourceFilePath != null:
                        int line = 0;
                        var hasLine = hasSourceFile as IHasLineNumber;
                        if (hasLine != null)
                        {
                            line = hasLine.LineNumber ?? 0;
                        }

                        ProjectEvaluation evaluation = null;
                        if (hasSourceFile is TreeNode node)
                        {
                            // TODO: https://github.com/KirillOsenkov/MSBuildStructuredLog/issues/392
                            evaluation = node.GetNearestParentOrSelf<ProjectEvaluation>();
                        }

                        return DisplayFile(hasSourceFile.SourceFilePath, line, evaluation: evaluation);
                    case SourceFileLine sourceFileLine when sourceFileLine.Parent is SourceFile sourceFile && sourceFile.SourceFilePath != null:
                        return DisplayFile(sourceFile.SourceFilePath, sourceFileLine.LineNumber);
                    case NameValueNode nameValueNode when nameValueNode.IsValueShortened:
                        return DisplayText(nameValueNode.Value, nameValueNode.Name);
                    case TextNode textNode when textNode.IsTextShortened:
                        return DisplayText(textNode.Text, textNode.Name ?? textNode.GetType().Name);
                    default:
                        return false;
                }
            }
            catch
            {
                // in case our guessing of file path goes awry
            }

            return false;
        }

        public bool DisplayFile(string sourceFilePath, int lineNumber = 0, int column = 0, ProjectEvaluation evaluation = null)
        {
            var text = sourceFileResolver.GetSourceFileText(sourceFilePath);
            if (text == null)
            {
                return false;
            }

            string preprocessableFilePath = Utilities.InsertMissingDriveSeparator(sourceFilePath);

            Action preprocess = null;
            if (evaluation != null)
            {
                preprocess = preprocessedFileManager.GetPreprocessAction(preprocessableFilePath, PreprocessedFileManager.GetEvaluationKey(evaluation));
            }

            documentWell.DisplaySource(preprocessableFilePath, text.Text, lineNumber, column, preprocess);
            return true;
        }

        public bool DisplayText(string text, string caption = null)
        {
            caption = TextUtilities.SanitizeFileName(caption);
            documentWell.DisplaySource(caption ?? "Text", text, displayPath: false);
            return true;
        }

        private bool DisplayTask(string sourceFilePath, TreeNode parent, string name)
        {
            Target target = parent as Target;
            if (target == null)
            {
                return DisplayFile(sourceFilePath);
            }

            return DisplayTarget(sourceFilePath, target.Name, name);
        }

        public bool DisplayTarget(string sourceFilePath, string targetName, string taskName = null)
        {
            var text = sourceFileResolver.GetSourceFileText(sourceFilePath);
            if (text == null)
            {
                return false;
            }

            var xml = text.XmlRoot.Root;
            IXmlElement root = xml;
            int startPosition = 0;
            int line = 0;

            // work around a bug in Xml Parser where a virtual parent is created around the root element
            // when the root element is preceded by trivia (comment)
            if (root.Name == null && root.Elements.FirstOrDefault() is IXmlElement firstElement && firstElement.Name == "Project")
            {
                root = firstElement;
            }

            foreach (var element in root.Elements)
            {
                if (element.Name == "Target" && element.Attributes != null)
                {
                    var nameAttribute = element.AsSyntaxElement.Attributes.FirstOrDefault(a => a.Name == "Name" && a.Value == targetName);
                    if (nameAttribute != null)
                    {
                        startPosition = nameAttribute.ValueNode.Start;

                        if (taskName != null)
                        {
                            var tasks = element.Elements.Where(e => e.Name == taskName).ToArray();
                            if (tasks.Length == 1)
                            {
                                startPosition = tasks[0].AsSyntaxElement.NameNode.Start;
                            }
                        }

                        break;
                    }
                }
            }

            if (startPosition > 0)
            {
                line = text.GetLineNumberFromPosition(startPosition);
            }

            return DisplayFile(sourceFilePath, line + 1);
        }

        private static BaseNode GetNode(RoutedEventArgs args)
        {
            var treeViewItem = args.Source as TreeViewItem;
            var node = treeViewItem?.DataContext as BaseNode;
            return node;
        }

        public IEnumerable BuildResultTree(object resultsObject, bool moreAvailable = false)
        {
            var results = resultsObject as ICollection<SearchResult>;
            if (results == null)
            {
                return results;
            }

            var root = new Folder();

            if (moreAvailable)
            {
                var showAllButton = new ButtonNode
                {
                    Text = $"Showing first {results.Count} results. Show all results instead (slow)."
                };

                showAllButton.OnClick = () =>
                {
                    showAllButton.IsEnabled = false;
                    searchLogControl.TriggerSearch(searchLogControl.SearchText, int.MaxValue);
                };

                root.Children.Add(showAllButton);
            }

            root.Children.Add(new Message
            {
                Text = $"{results.Count} result{(results.Count == 1 ? "" : "s")}. Search took: {Elapsed.ToString()}"
            });

            bool includeDuration = false;
            bool includeStart = false;
            bool includeEnd = false;

            foreach (var r in results)
            {
                if (r.Duration != default)
                {
                    includeDuration = true;
                }

                if (r.StartTime != default)
                {
                    includeStart = true;
                }

                if (r.EndTime != default)
                {
                    includeEnd = true;
                }
            }

            if (includeDuration)
            {
                results = results.OrderByDescending(r => r.Duration).ToArray();
            }
            else if (includeStart)
            {
                results = results.OrderBy(r => r.StartTime).ToArray();
            }
            else if (includeEnd)
            {
                results = results.OrderBy(r => r.EndTime).ToArray();
            }

            foreach (var result in results)
            {
                TreeNode parent = root;
                var resultNode = result.Node;
<<<<<<< HEAD

                bool isProject = resultNode is Project;
                bool isTarget = resultNode is Target;

=======

                bool isProject = resultNode is Project;
                bool isTarget = resultNode is Target;

>>>>>>> a2c5b4b3
                if (!includeDuration && !includeStart && !includeEnd && !isProject)
                {
                    var project = resultNode.GetNearestParent<Project>();
                    if (project != null)
                    {
                        var projectName = ProxyNode.GetNodeText(project);
<<<<<<< HEAD
                        var projectProxy = root.GetOrCreateNodeWithName<ProxyNode>(projectName);
                        projectProxy.Original = project;
                        if (projectProxy.Highlights.Count == 0)
                        {
                            projectProxy.Highlights.Add(projectName);
                        }
=======
                        parent = InsertParent(parent, project, projectName);
                    }
>>>>>>> a2c5b4b3

                    var target = resultNode.GetNearestParent<Target>();
                    if (!isTarget && project != null && target != null && target.Project == project)
                    {
                        parent = InsertParent(parent, target, target.TypeName + " " + target.Name);
                    }

<<<<<<< HEAD
                    var target = resultNode.GetNearestParent<Target>();
                    if (!isTarget && project != null && target != null && target.Project == project)
=======
                    // nest under a Task, unless it's an MSBuild task higher up the parent chain
                    var task = resultNode.GetNearestParent<Task>(t => !string.Equals(t.Name, "MSBuild", StringComparison.OrdinalIgnoreCase));
                    if (task != null && !isTarget && project != null && task.GetNearestParent<Project>() == project)
>>>>>>> a2c5b4b3
                    {
                        parent = InsertParent(parent, task, task.TypeName + " " + task.Name);
                    }

                    if (resultNode is Item item &&
                        item.Parent is NamedNode itemParent &&
                        (itemParent is Folder || itemParent is AddItem || itemParent is RemoveItem))
                    {
                        parent = InsertParent(parent, itemParent);
                    }

<<<<<<< HEAD
                    // nest under a Task, unless it's an MSBuild task higher up the parent chain
                    var task = resultNode.GetNearestParent<Task>(t => !string.Equals(t.Name, "MSBuild", StringComparison.OrdinalIgnoreCase));
                    if (task != null && !isTarget && project != null && task.GetNearestParent<Project>() == project)
=======
                    if (resultNode is Metadata metadata &&
                        metadata.Parent is Item parentItem &&
                        parentItem.Parent is NamedNode grandparent &&
                        (grandparent is Folder || grandparent is AddItem || grandparent is RemoveItem))
>>>>>>> a2c5b4b3
                    {
                        parent = InsertParent(parent, grandparent);
                        parent = InsertParent(parent, parentItem, parentItem.Text);
                    }

                    if (parent == root)
                    {
                        var evaluation = resultNode.GetNearestParent<ProjectEvaluation>();
                        if (evaluation != null)
                        {
                            var evaluationName = ProxyNode.GetNodeText(evaluation);
                            parent = InsertParent(parent, evaluation, evaluationName);
                        }
                    }

                    if (resultNode is Item item &&
                        item.Parent is NamedNode itemParent &&
                        (itemParent is Folder || itemParent is AddItem || itemParent is RemoveItem))
                    {
                        var folderProxy = parent.GetOrCreateNodeWithName<ProxyNode>(itemParent.Name);
                        folderProxy.Original = itemParent;
                        if (folderProxy.Highlights.Count == 0)
                        {
                            folderProxy.Highlights.Add(itemParent.Name);
                        }

                        parent = folderProxy;
                        parent.IsExpanded = true;
                    }

                    if (parent == root)
                    {
                        var evaluation = resultNode.GetNearestParent<ProjectEvaluation>();
                        if (evaluation != null)
                        {
                            var evaluationName = ProxyNode.GetNodeText(evaluation);
                            var evaluationProxy = parent.GetOrCreateNodeWithName<ProxyNode>(evaluationName);
                            evaluationProxy.Original = evaluation;
                            if (evaluationProxy.Highlights.Count == 0)
                            {
                                evaluationProxy.Highlights.Add(evaluationName);
                            }

                            parent = evaluationProxy;
                            parent.IsExpanded = true;
                        }
                    }
                }

                var proxy = new ProxyNode();
                proxy.Original = resultNode;
                proxy.SearchResult = result;
                parent.Children.Add(proxy);
            }

            if (!root.HasChildren)
            {
                root.Children.Add(new Message { Text = "No results found." });
            }

            return root.Children;
        }

        private TreeNode InsertParent(TreeNode parent, NamedNode actualParent, string name = null)
        {
            name ??= actualParent.Name;
            var folderProxy = parent.GetOrCreateNodeWithName<ProxyNode>(name);
            folderProxy.Original = actualParent;
            if (folderProxy.Highlights.Count == 0)
            {
                folderProxy.Highlights.Add(name);
            }

            folderProxy.IsExpanded = true;
            return folderProxy;
        }

        private void TreeViewItem_RequestBringIntoView(object sender, RequestBringIntoViewEventArgs e)
        {
            if (scrollViewer == null)
            {
                return;
            }

            var treeViewItem = (TreeViewItem)sender;
            var treeView = (TreeView)typeof(TreeViewItem).GetProperty("ParentTreeView", BindingFlags.Instance | BindingFlags.NonPublic).GetValue(treeViewItem);

            if (PresentationSource.FromDependencyObject(treeViewItem) == null)
            {
                // the item might have disconnected by the time we run this
                return;
            }

            Point topLeftInTreeViewCoordinates = treeViewItem.TransformToAncestor(treeView).Transform(new Point(0, 0));
            var treeViewItemTop = topLeftInTreeViewCoordinates.Y;
            if (treeViewItemTop < 0
                || treeViewItemTop + treeViewItem.ActualHeight > scrollViewer.ViewportHeight
                || treeViewItem.ActualHeight > scrollViewer.ViewportHeight)
            {
                // if the item is not visible or too "tall", don't do anything; let them scroll it into view
                return;
            }

            // if the item is already fully within the viewport vertically, disallow horizontal scrolling
            e.Handled = true;
        }

        private void TreeViewItem_Selected(object sender, RoutedEventArgs e)
        {
            SelectedTreeViewItem = e.OriginalSource as TreeViewItem;
        }

        public void DisplayStats()
        {
<<<<<<< HEAD
            var statsRoot = Build.FindChild<Folder>(f => f.Name.StartsWith("Statistics"));
=======
            var statsRoot = Build.FindChild<Folder>(f => f.Name.StartsWith(Strings.Statistics));
>>>>>>> a2c5b4b3
            if (statsRoot != null)
            {
                return;
            }

            var recordStats = BinlogStats.Calculate(this.LogFilePath);
            var records = recordStats.CategorizedRecords;

            Build.Unseal();

            statsRoot = DisplayRecordStats(records, Build);

            var treeStats = Build.Statistics;
            DisplayTreeStats(statsRoot, treeStats, recordStats);

            //var histogram = GetHistogram(recordStats.StringSizes);
            //var histogramNode = new CustomContentNode { Content = histogram };
            //statsRoot.AddChild(histogramNode);

<<<<<<< HEAD
=======
            statsRoot.AddChild(new Property { Name = "BinlogFileFormatVersion", Value = Build.FileFormatVersion.ToString() });

>>>>>>> a2c5b4b3
            Build.Seal();
        }

        private UIElement GetHistogram(List<int> values)
        {
            double width = 800;
            double height = 200;
            var fill = Brushes.AliceBlue;
            var border = Brushes.LightBlue;

            var canvas = new Canvas()
            {
                Width = width,
                Height = height,
                Background = Brushes.Azure
            };

            double max = values.Max();
            int count = values.Count;

            for (double x = 0; x < width; x++)
            {
                int startIndex = (int)(x / width * count);
                int endIndex = (int)((x + 1) / width * count);
                if (startIndex < 0)
                {
                    startIndex = 0;
                }

                if (endIndex >= count)
                {
                    endIndex = count;
                }

                if (startIndex >= endIndex)
                {
                    continue;
                }

                int sum = 0;
                int maxInBucket = 0;
                for (int i = startIndex; i < endIndex; i++)
                {
                    int value = values[i];
                    sum += value;
                    if (maxInBucket < value)
                    {
                        maxInBucket = value;
                    }
                }

                if (sum == 0)
                {
                    continue;
                }

                double y = height * maxInBucket / max;
                if (y < height / 2)
                {
                    y += 5;
                }

                var rect = new System.Windows.Shapes.Rectangle
                {
                    Width = 1,
                    Height = y,
                    Fill = fill,
                    Stroke = border
                };
                Canvas.SetLeft(rect, x);
                Canvas.SetTop(rect, height - y);

                canvas.Children.Add(rect);
            }

            return canvas;
        }

        private void DisplayTreeStats(Folder statsRoot, BuildStatistics treeStats, BinlogStats recordStats)
        {
            var buildMessageNode = statsRoot.FindChild<Folder>(n => n.Name.StartsWith("BuildMessage"));
            var taskInputsNode = buildMessageNode.FindChild<Folder>(n => n.Name.StartsWith("Task Input"));
            var taskOutputsNode = buildMessageNode.FindChild<Folder>(n => n.Name.StartsWith("Task Output"));

            AddTopTasks(treeStats.TaskParameterMessagesByTask, taskInputsNode);
            AddTopTasks(treeStats.OutputItemMessagesByTask, taskOutputsNode);

            statsRoot.AddChild(new Message { Text = BinlogStats.GetString("Strings", recordStats.StringTotalSize, recordStats.StringCount, recordStats.StringLargest) });
            statsRoot.AddChild(new Message { Text = BinlogStats.GetString("NameValueLists", recordStats.NameValueListTotalSize, recordStats.NameValueListCount, recordStats.NameValueListLargest) });
            statsRoot.AddChild(new Message { Text = BinlogStats.GetString("Blobs", recordStats.BlobTotalSize, recordStats.BlobCount, recordStats.BlobLargest) });
        }

        private static void AddTopTasks(Dictionary<string, List<string>> messagesByTask, Folder node)
        {
            var topTaskParameters = messagesByTask
                .Select(kvp => (taskName: kvp.Key, count: kvp.Value.Count, totalSize: kvp.Value.Sum(s => s.Length * 2), largest: kvp.Value.Max(s => s.Length) * 2))
                .OrderByDescending(kvp => kvp.totalSize)
                .Take(20);
            foreach (var task in topTaskParameters)
            {
                var name = BinlogStats.GetString(task.taskName, task.totalSize, task.count, task.largest);
                node.AddChild(new Folder { Name = name });
            }
        }

        private Folder DisplayRecordStats(BinlogStats.RecordsByType stats, TreeNode parent, string titlePrefix = "")
        {
            var node = parent.GetOrCreateNodeWithName<Folder>(titlePrefix + stats.ToString());
            foreach (var records in stats.CategorizedRecords)
            {
                DisplayRecordStats(records, node);
            }

            return node;
        }
<<<<<<< HEAD
=======

        public override string ToString()
        {
            return Build?.ToString();
        }
>>>>>>> a2c5b4b3
    }
}
<|MERGE_RESOLUTION|>--- conflicted
+++ resolved
@@ -1,2069 +1,2010 @@
-using System;
-using System.Collections;
-using System.Collections.Generic;
-using System.Diagnostics;
-using System.IO;
-using System.Linq;
-using System.Reflection;
-using System.Text;
-using System.Threading;
-using System.Windows;
-using System.Windows.Controls;
-using System.Windows.Data;
-using System.Windows.Documents;
-using System.Windows.Input;
-using System.Windows.Media;
-using System.Windows.Threading;
-using System.Xml;
-using Microsoft.Build.Logging.StructuredLogger;
-using Microsoft.Language.Xml;
-
-using StructuredLogViewer.Core.ProjectGraph;
-
-namespace StructuredLogViewer.Controls
-{
-    public partial class BuildControl : UserControl
-    {
-        public Build Build { get; set; }
-        public TreeViewItem SelectedTreeViewItem { get; private set; }
-        public string LogFilePath => Build?.LogFilePath;
-
-        private ScrollViewer scrollViewer;
-
-        private SourceFileResolver sourceFileResolver;
-        private ArchiveFileResolver archiveFile => sourceFileResolver.ArchiveFile;
-        private PreprocessedFileManager preprocessedFileManager;
-
-        private MenuItem copyItem;
-        private MenuItem copySubtreeItem;
-        private MenuItem viewSubtreeTextItem;
-        private MenuItem searchInSubtreeItem;
-        private MenuItem excludeSubtreeFromSearchItem;
-        private MenuItem goToTimeLineItem;
-        private MenuItem copyChildrenItem;
-        private MenuItem sortChildrenItem;
-        private MenuItem copyNameItem;
-        private MenuItem copyValueItem;
-        private MenuItem viewItem;
-        private MenuItem openFileItem;
-        private MenuItem copyFilePathItem;
-        private MenuItem preprocessItem;
-        private MenuItem runItem;
-        private MenuItem debugItem;
-        private MenuItem hideItem;
-        private MenuItem copyAllItem;
-        private MenuItem showTimeItem;
-        private ContextMenu sharedTreeContextMenu;
-        private ContextMenu filesTreeContextMenu;
-
-        public TreeView ActiveTreeView;
-
-        public BuildControl(Build build, string logFilePath)
-        {
-            InitializeComponent();
-
-            UpdateWatermark();
-
-            searchLogControl.ExecuteSearch = (searchText, maxResults, cancellationToken) =>
-            {
-                var search = new Search(new[] { Build }, Build.StringTable.Instances, maxResults, SettingsService.MarkResultsInTree);
-                var results = search.FindNodes(searchText, cancellationToken);
-                return results;
-            };
-            searchLogControl.ResultsTreeBuilder = BuildResultTree;
-            searchLogControl.WatermarkDisplayed += () =>
-            {
-                Search.ClearSearchResults(Build);
-                UpdateWatermark();
-            };
-
-            propertiesAndItemsControl.ExecuteSearch = (searchText, maxResults, cancellationToken) =>
-            {
-                var context = GetProjectContext() as TimedNode;
-                if (context == null)
-                {
-                    return null;
-                }
-
-                var roots = new List<TreeNode>(2);
-                var properties = context.FindChild<Folder>(Strings.Properties);
-                var items = context.FindChild<Folder>(Strings.Items);
-                if (properties != null)
-                {
-                    roots.Add(properties);
-                }
-
-                if (items != null)
-                {
-                    roots.Add(items);
-                }
-
-                var strings = new StringCache();
-                foreach (var root in roots)
-                {
-                    CollectStrings(root, strings);
-                }
-
-                var search = new Search(roots, strings.Instances, maxResults, SettingsService.MarkResultsInTree);
-                var results = search.FindNodes(searchText, cancellationToken);
-                var otherResults = new List<SearchResult>();
-
-                // Find all folders where no other results are under that folder.
-                // First find all ancestors of all non-folders.
-                var allAncestors = new HashSet<BaseNode>(results.Count());
-                foreach (var result in results)
-                {
-                    var node = result.Node;
-                    if (node is not Folder itemType)
-                    {
-                        otherResults.Add(result);
-                        foreach (var ancestor in node.GetParentChainExcludingThis())
-                        {
-                            allAncestors.Add(ancestor);
-                        }
-                    }
-                }
-
-                var includeFolderChildren = new List<BaseNode>();
-
-                // Iterate over all folders where no other results are under that folder.
-                foreach (var folder in results.Select(r => r.Node).OfType<Folder>().Where(f => !allAncestors.Contains(f)))
-                {
-                    foreach (var item in folder.Children.OfType<Item>())
-                    {
-                        includeFolderChildren.Add(item);
-                    }
-                }
-
-                results =
-                    otherResults
-                    .Concat(includeFolderChildren.Select(c =>
-                    {
-                        var result = new SearchResult(c);
-                        return result;
-                    }))
-                    .ToArray();
-
-                return results;
-            };
-            propertiesAndItemsControl.ResultsTreeBuilder = BuildResultTree;
-
-            UpdatePropertiesAndItemsWatermark();
-            propertiesAndItemsControl.WatermarkDisplayed += () =>
-            {
-                UpdatePropertiesAndItemsWatermark();
-            };
-            propertiesAndItemsControl.RecentItemsCategory = "PropertiesAndItems";
-
-            SetProjectContext(null);
-
-            VirtualizingPanel.SetIsVirtualizing(treeView, SettingsService.EnableTreeViewVirtualization);
-
-            DataContext = build;
-            Build = build;
-
-            if (build.SourceFilesArchive != null)
-            {
-                // first try to see if the source archive was embedded in the log
-                sourceFileResolver = new SourceFileResolver(build.SourceFiles.Values);
-            }
-            else
-            {
-                // otherwise try to read from the .zip file on disk if present
-                sourceFileResolver = new SourceFileResolver(logFilePath);
-            }
-
-            if (Build.Statistics.TimedNodeCount > 1000)
-            {
-                projectGraphTab.Visibility = Visibility.Collapsed;
-            }
-
-            sharedTreeContextMenu = new ContextMenu();
-            copyAllItem = new MenuItem() { Header = "Copy All" };
-            copyAllItem.Click += (s, a) => CopyAll();
-            sharedTreeContextMenu.Items.Add(copyAllItem);
-
-            filesTreeContextMenu = new ContextMenu();
-            var filesCopyAll = new MenuItem { Header = "Copy All" };
-            filesCopyAll.Click += (s, a) => CopyAll(filesTree.ResultsList);
-            var filesCopyPaths = new MenuItem { Header = "Copy file paths" };
-            filesCopyPaths.Click += (s, a) => CopyPaths(filesTree.ResultsList);
-            filesTreeContextMenu.Items.Add(filesCopyAll);
-            filesTreeContextMenu.Items.Add(filesCopyPaths);
-
-            var contextMenu = new ContextMenu();
-            contextMenu.Opened += ContextMenu_Opened;
-            copyItem = new MenuItem() { Header = "Copy" };
-            copySubtreeItem = new MenuItem() { Header = "Copy subtree" };
-            viewSubtreeTextItem = new MenuItem() { Header = "View subtree text" };
-            searchInSubtreeItem = new MenuItem() { Header = "Search in subtree" };
-            excludeSubtreeFromSearchItem = new MenuItem() { Header = "Exclude subtree from search" };
-            goToTimeLineItem = new MenuItem() { Header = "Go to timeline" };
-            copyChildrenItem = new MenuItem() { Header = "Copy children" };
-            sortChildrenItem = new MenuItem() { Header = "Sort children" };
-            copyNameItem = new MenuItem() { Header = "Copy name" };
-            copyValueItem = new MenuItem() { Header = "Copy value" };
-            viewItem = new MenuItem() { Header = "View" };
-            showTimeItem = new MenuItem() { Header = "Show time and duration" };
-            openFileItem = new MenuItem() { Header = "Open File" };
-            copyFilePathItem = new MenuItem() { Header = "Copy file path" };
-            preprocessItem = new MenuItem() { Header = "Preprocess" };
-            hideItem = new MenuItem() { Header = "Hide" };
-            runItem = new MenuItem() { Header = "Run" };
-            debugItem = new MenuItem() { Header = "Debug" };
-            copyItem.Click += (s, a) => Copy();
-            copySubtreeItem.Click += (s, a) => CopySubtree();
-            viewSubtreeTextItem.Click += (s, a) => ViewSubtreeText();
-            searchInSubtreeItem.Click += (s, a) => SearchInSubtree();
-            excludeSubtreeFromSearchItem.Click += (s, a) => ExcludeSubtreeFromSearch();
-            goToTimeLineItem.Click += (s, a) => GoToTimeLine();
-            copyChildrenItem.Click += (s, a) => CopyChildren();
-            sortChildrenItem.Click += (s, a) => SortChildren();
-            copyNameItem.Click += (s, a) => CopyName();
-            copyValueItem.Click += (s, a) => CopyValue();
-            viewItem.Click += (s, a) => Invoke(treeView.SelectedItem as BaseNode);
-            showTimeItem.Click += (s, a) => ShowTimeAndDuration();
-            openFileItem.Click += (s, a) => OpenFile();
-            copyFilePathItem.Click += (s, a) => CopyFilePath();
-            preprocessItem.Click += (s, a) => Preprocess(treeView.SelectedItem as IPreprocessable);
-            runItem.Click += (s, a) => Run(treeView.SelectedItem as Task, debug: false);
-            debugItem.Click += (s, a) => Run(treeView.SelectedItem as Task, debug: true);
-            hideItem.Click += (s, a) => Delete();
-
-            contextMenu.Items.Add(runItem);
-            contextMenu.Items.Add(debugItem);
-            contextMenu.Items.Add(viewItem);
-            contextMenu.Items.Add(openFileItem);
-            contextMenu.Items.Add(preprocessItem);
-            contextMenu.Items.Add(searchInSubtreeItem);
-            contextMenu.Items.Add(excludeSubtreeFromSearchItem);
-            contextMenu.Items.Add(goToTimeLineItem);
-            contextMenu.Items.Add(copyItem);
-            contextMenu.Items.Add(copySubtreeItem);
-            contextMenu.Items.Add(copyFilePathItem);
-            contextMenu.Items.Add(viewSubtreeTextItem);
-            contextMenu.Items.Add(copyChildrenItem);
-            contextMenu.Items.Add(sortChildrenItem);
-            contextMenu.Items.Add(copyNameItem);
-            contextMenu.Items.Add(copyValueItem);
-            contextMenu.Items.Add(showTimeItem);
-            contextMenu.Items.Add(hideItem);
-
-            var existingTreeViewItemStyle = (Style)Application.Current.Resources[typeof(TreeViewItem)];
-            var treeViewItemStyle = new Style(typeof(TreeViewItem), existingTreeViewItemStyle);
-            treeViewItemStyle.Setters.Add(new Setter(TreeViewItem.IsExpandedProperty, new Binding("IsExpanded") { Mode = BindingMode.TwoWay }));
-            treeViewItemStyle.Setters.Add(new Setter(TreeViewItem.IsSelectedProperty, new Binding("IsSelected") { Mode = BindingMode.TwoWay }));
-            treeViewItemStyle.Setters.Add(new Setter(TreeViewItem.VisibilityProperty, new Binding("IsVisible") { Mode = BindingMode.TwoWay, Converter = new BooleanToVisibilityConverter() }));
-
-            treeViewItemStyle.Setters.Add(new EventSetter(MouseDoubleClickEvent, (MouseButtonEventHandler)OnItemDoubleClick));
-            treeViewItemStyle.Setters.Add(new EventSetter(PreviewMouseRightButtonDownEvent, (MouseButtonEventHandler)OnPreviewMouseRightButtonDown));
-            treeViewItemStyle.Setters.Add(new EventSetter(RequestBringIntoViewEvent, (RequestBringIntoViewEventHandler)TreeViewItem_RequestBringIntoView));
-            treeViewItemStyle.Setters.Add(new EventSetter(KeyDownEvent, (KeyEventHandler)OnItemKeyDown));
-
-            treeView.ContextMenu = contextMenu;
-            treeView.ItemContainerStyle = treeViewItemStyle;
-            treeView.KeyDown += TreeView_KeyDown;
-            treeView.SelectedItemChanged += TreeView_SelectedItemChanged;
-            treeView.GotFocus += (s, a) => ActiveTreeView = treeView;
-
-            ActiveTreeView = treeView;
-
-            searchLogControl.ResultsList.ItemContainerStyle = treeViewItemStyle;
-            searchLogControl.ResultsList.SelectedItemChanged += ResultsList_SelectionChanged;
-            searchLogControl.ResultsList.GotFocus += (s, a) => ActiveTreeView = searchLogControl.ResultsList;
-            searchLogControl.ResultsList.ContextMenu = sharedTreeContextMenu;
-
-            propertiesAndItemsControl.ResultsList.ItemContainerStyle = treeViewItemStyle;
-            propertiesAndItemsControl.ResultsList.SelectedItemChanged += ResultsList_SelectionChanged;
-            propertiesAndItemsControl.ResultsList.GotFocus += (s, a) => ActiveTreeView = propertiesAndItemsControl.ResultsList;
-            propertiesAndItemsControl.ResultsList.ContextMenu = sharedTreeContextMenu;
-
-            if (archiveFile != null)
-            {
-                findInFilesControl.ExecuteSearch = FindInFiles;
-                findInFilesControl.ResultsTreeBuilder = BuildFindResults;
-
-                findInFilesControl.GotFocus += (s, a) => ActiveTreeView = findInFilesControl.ResultsList;
-                findInFilesControl.ResultsList.ItemContainerStyle = treeViewItemStyle;
-                findInFilesControl.ResultsList.GotFocus += (s, a) => ActiveTreeView = findInFilesControl.ResultsList;
-                findInFilesControl.ResultsList.ContextMenu = sharedTreeContextMenu;
-
-                filesTab.Visibility = Visibility.Visible;
-                findInFilesTab.Visibility = Visibility.Visible;
-                PopulateFilesTab();
-                filesTree.ResultsList.ItemContainerStyle = treeViewItemStyle;
-
-                filesTree.TextChanged += FilesTree_SearchTextChanged;
-
-                var text =
-@"This log contains the full text of projects and imported files used during the build.
-You can use the 'Files' tab in the bottom left to view these files and the 'Find in Files' tab for full-text search.
-For many nodes in the tree (Targets, Tasks, Errors, Projects, etc) pressing SPACE or ENTER or double-clicking 
-on the node will navigate to the corresponding source code associated with the node.
-
-More functionality is available from the right-click context menu for each node.
-Right-clicking a project node may show the 'Preprocess' option if the version of MSBuild was at least 15.3.";
-                build.Unseal();
-                build.AddChild(new Note { Text = text });
-                build.Seal();
-            }
-
-            breadCrumb.SelectionChanged += BreadCrumb_SelectionChanged;
-
-            Loaded += BuildControl_Loaded;
-
-            preprocessedFileManager = new PreprocessedFileManager(this.Build, sourceFileResolver);
-            preprocessedFileManager.DisplayFile += filePath => DisplayFile(filePath);
-
-            centralTabControl.SelectionChanged += CentralTabControl_SelectionChanged;
-<<<<<<< HEAD
-=======
-        }
-
-        private void CollectStrings(BaseNode root, StringCache strings)
-        {
-            switch (root)
-            {
-                case Property property:
-                    strings.Intern(property.Name);
-                    strings.Intern(property.Value);
-                    break;
-                case Item item:
-                    strings.Intern(item.Text);
-                    break;
-                case Metadata metadata:
-                    strings.Intern(metadata.Name);
-                    strings.Intern(metadata.Value);
-                    break;
-                case Folder folder:
-                    strings.Intern(folder.Name);
-                    break;
-                default:
-                    break;
-            }
-
-            if (root is TreeNode treeNode)
-            {
-                foreach (var child in treeNode.Children)
-                {
-                    CollectStrings(child, strings);
-                }
-            }
-        }
-
-        private IEnumerable<SearchResult> FindPropertiesAndItems(IProjectOrEvaluation projectOrEvaluation, string searchText)
-        {
-            if (projectOrEvaluation is not TimedNode node)
-            {
-                return null;
-            }
-
-            return null;
->>>>>>> a2c5b4b3
-        }
-
-        private void CentralTabControl_SelectionChanged(object sender, SelectionChangedEventArgs e)
-        {
-            var selectedItem = centralTabControl.SelectedItem as TabItem;
-            if (selectedItem == null)
-            {
-                return;
-            }
-            else if (selectedItem.Name == nameof(timelineTab))
-            {
-                PopulateTimeline();
-            }
-            else if (selectedItem.Name == nameof(projectGraphTab))
-            {
-                PopulateProjectGraph();
-            }
-        }
-
-        private void FilesTree_SearchTextChanged(string text)
-        {
-            var list = filesTree.ResultsList.ItemsSource as IEnumerable<object>;
-            if (list != null)
-            {
-                UpdateFileVisibility(list.OfType<NamedNode>(), text);
-            }
-        }
-
-        private bool UpdateFileVisibility(IEnumerable<NamedNode> items, string text)
-        {
-            bool visible = false;
-
-            if (items == null)
-            {
-                return false;
-            }
-
-            foreach (var item in items)
-            {
-                if (item is Folder folder)
-                {
-                    var subItems = folder.Children.OfType<NamedNode>();
-                    var folderVisibility = UpdateFileVisibility(subItems, text);
-                    folder.IsVisible = folderVisibility;
-                    visible |= folderVisibility;
-                }
-                else if (item is SourceFile file)
-                {
-                    if (string.IsNullOrEmpty(text) || file.SourceFilePath.IndexOf(text, StringComparison.OrdinalIgnoreCase) > -1)
-                    {
-                        visible = true;
-                        file.IsVisible = true;
-                    }
-                    else
-                    {
-                        file.IsVisible = false;
-                    }
-
-                    var subItems = file.Children.OfType<NamedNode>();
-                    var fileVisibility = UpdateFileVisibility(subItems, text);
-                    file.IsVisible |= fileVisibility;
-                    visible |= fileVisibility;
-                }
-                else if (item is Target || item is Task)
-                {
-                    if (string.IsNullOrEmpty(text) || item.Name.IndexOf(text, StringComparison.OrdinalIgnoreCase) > -1)
-                    {
-                        visible = true;
-                        item.IsVisible = true;
-                    }
-                    else
-                    {
-                        item.IsVisible = false;
-                    }
-                }
-            }
-
-            return visible;
-        }
-
-        public void SelectTree()
-        {
-            centralTabControl.SelectedIndex = 0;
-        }
-
-        private void PopulateTimeline()
-        {
-            if (this.timeline.Timeline == null)
-            {
-                var timeline = new Timeline(Build);
-                this.timeline.BuildControl = this;
-                this.timeline.SetTimeline(timeline);
-                this.timelineWatermark.Visibility = Visibility.Hidden;
-                this.timeline.Visibility = Visibility.Visible;
-            }
-        }
-
-        private Microsoft.Msagl.Drawing.Graph graph;
-
-        private void PopulateProjectGraph()
-        {
-            if (graph != null)
-            {
-                return;
-            }
-
-            graph = new MsaglProjectGraphConstructor().FromBuild(Build);
-            projectGraphControl.BuildControl = this;
-
-            if (graph.NodeCount > 1000 || graph.EdgeCount > 10000)
-            {
-                centralTabControl.SelectedIndex = 0;
-                projectGraphTab.Visibility = Visibility.Collapsed;
-                return;
-            }
-
-            projectGraphControl.SetGraph(graph);
-            projectGraphControl.Visibility = Visibility.Visible;
-            projectGraphWatermark.Visibility = Visibility.Collapsed;
-        }
-
-        private static string[] searchExamples = new[]
-        {
-            "Copying file from ",
-            "Resolved file path is ",
-            "There was a conflict",
-            "Encountered conflict between",
-            "Building target completely ",
-            "is newer than output ",
-            "Property reassignment: $(",
-            "out-of-date",
-            "csc $task",
-            "ResolveAssemblyReference $task",
-            "$task $time",
-            "$message CompilerServer failed",
-        };
-
-        private static string[] nodeKinds = new[]
-        {
-            "$project",
-            "$projectevaluation",
-            "$target",
-            "$task",
-            "$error",
-            "$warning",
-            "$message",
-            "$property",
-            "$item",
-            "$additem",
-            "$removeitem",
-            "$metadata",
-            "$copytask",
-            "$csc",
-            "$rar",
-            "$import",
-            "$noimport"
-        };
-
-<<<<<<< HEAD
-        Inline MakeLink(string query, string before = " • ", string after = "\r\n")
-        {
-            var hyperlink = new Hyperlink(new Run(query));
-            hyperlink.Click += (s, e) => searchLogControl.SearchText = query;
-=======
-        Inline MakeLink(string query, SearchAndResultsControl searchControl, string before = " • ", string after = "\r\n")
-        {
-            var hyperlink = new Hyperlink(new Run(query));
-            hyperlink.Click += (s, e) => searchControl.SearchText = query;
->>>>>>> a2c5b4b3
-
-            var span = new System.Windows.Documents.Span();
-            if (before != null)
-            {
-                span.Inlines.Add(new Run(before));
-            }
-
-            span.Inlines.Add(hyperlink);
-
-            if (after != null)
-            {
-                if (after == "\r\n")
-                {
-                    span.Inlines.Add(new LineBreak());
-                }
-                else
-                {
-                    span.Inlines.Add(new Run(after));
-                }
-            }
-
-            return span;
-        }
-
-        private void UpdateWatermark()
-        {
-            string watermarkText1 = @"Type in the search box to search. Press Ctrl+F to focus the search box. Results (up to 1000) will display here.
-
-Search for multiple words separated by space (space means AND). Enclose multiple words in double-quotes """" to search for the exact phrase. A single word in quotes means exact match (turns off substring search).
-
-Use syntax like '$property Prop' to narrow results down by item kind. Supported kinds: ";
-
-            string watermarkText2 = @"Use the under(FILTER) clause to only include results where any of the nodes in the parent chain matches the FILTER. Use project(...) to filter by parent project. Examples:
- • $task csc under($project Core)
- • Copying file project(ProjectA)
-
-Append [[$time]], [[$start]] and/or [[$end]] to show times and/or durations and sort the results by start time or duration descending (for tasks, targets and projects).
-
-Examples:
-";
-
-            var watermark = new TextBlock();
-            watermark.Inlines.Add(watermarkText1);
-
-            bool isFirst = true;
-            foreach (var nodeKind in nodeKinds)
-            {
-                if (!isFirst)
-                {
-                    watermark.Inlines.Add(", ");
-                }
-
-                isFirst = false;
-                watermark.Inlines.Add(MakeLink(nodeKind, searchLogControl, before: null, after: null));
-            }
-
-            watermark.Inlines.Add(new LineBreak());
-            watermark.Inlines.Add(new LineBreak());
-
-<<<<<<< HEAD
-            AddTextWithHyperlinks(watermarkText2, watermark.Inlines);
-=======
-            AddTextWithHyperlinks(watermarkText2, watermark.Inlines, searchLogControl);
->>>>>>> a2c5b4b3
-
-            foreach (var example in searchExamples)
-            {
-                watermark.Inlines.Add(MakeLink(example, searchLogControl));
-            }
-
-            var recentSearches = SettingsService.GetRecentSearchStrings();
-            if (recentSearches.Any())
-            {
-                watermark.Inlines.Add(@"
-Recent:
-");
-
-                foreach (var recentSearch in recentSearches.Where(s => !searchExamples.Contains(s) && !nodeKinds.Contains(s)))
-                {
-                    watermark.Inlines.Add(MakeLink(recentSearch, searchLogControl));
-                }
-            }
-
-            searchLogControl.WatermarkContent = watermark;
-        }
-
-<<<<<<< HEAD
-        public void AddTextWithHyperlinks(string text, InlineCollection result)
-=======
-        private void UpdatePropertiesAndItemsWatermark()
-        {
-            string watermarkText1 = $@"Look up properties or items for the selected project " +
-                "or a node under a project or evaluation. " +
-                "Properties and items might not be available for some projects.\n\n" +
-                "Surround the search term in quotes to find an exact match " +
-                "(turns off substring search). Prefix the search term with " +
-                "[[name=]] or [[value=]] to only search property and metadata names " +
-                "or values. Add [[$property]], [[$item]] or [[$metadata]] to limit search " +
-                "to a specific node type.";
-
-            var watermark = new TextBlock();
-            AddTextWithHyperlinks(watermarkText1, watermark.Inlines, propertiesAndItemsControl);
-
-            watermark.Inlines.Add(new LineBreak());
-            watermark.Inlines.Add(new LineBreak());
-
-            var recentSearches = SettingsService.GetRecentSearchStrings("PropertiesAndItems");
-            if (recentSearches.Any())
-            {
-                watermark.Inlines.Add(@"
-Recent:
-");
-
-                foreach (var recentSearch in recentSearches)
-                {
-                    watermark.Inlines.Add(MakeLink(recentSearch, propertiesAndItemsControl));
-                }
-            }
-
-            propertiesAndItemsControl.WatermarkContent = watermark;
-        }
-
-        public void AddTextWithHyperlinks(string text, InlineCollection result, SearchAndResultsControl searchControl)
->>>>>>> a2c5b4b3
-        {
-            const string openParen = "[[";
-            const string closeParen = "]]";
-            var chunks = TextUtilities.SplitIntoParenthesizedSpans(text, openParen, closeParen);
-            foreach (var chunk in chunks)
-            {
-                if (chunk.StartsWith(openParen) && chunk.EndsWith(closeParen))
-                {
-                    var link = chunk.Substring(openParen.Length, chunk.Length - openParen.Length - closeParen.Length);
-<<<<<<< HEAD
-                    result.Add(MakeLink(link, before: null, after: null));
-=======
-                    result.Add(MakeLink(link, searchControl, before: null, after: null));
->>>>>>> a2c5b4b3
-                }
-                else
-                {
-                    result.Add(chunk);
-                }
-            }
-        }
-
-        private void Preprocess(IPreprocessable project) => preprocessedFileManager.ShowPreprocessed(project);
-
-        private void Run(Task task, bool debug = false)
-        {
-            var logFilePath = Build.LogFilePath;
-            if (!File.Exists(logFilePath))
-            {
-                MessageBox.Show($"The log file {logFilePath} doesn't exist on disk. Please save the log to disk and reopen it from disk.");
-                return;
-            }
-
-            var taskRunner = Path.Combine(Path.GetDirectoryName(Process.GetCurrentProcess().MainModule.FileName), "TaskRunner.exe");
-            if (!File.Exists(taskRunner))
-            {
-                MessageBox.Show("File not found: " + taskRunner);
-                return;
-            }
-
-            try
-            {
-                Process.Start(taskRunner.QuoteIfNeeded(), $"{logFilePath} {task.Index} pause{(debug ? " debug" : "")}");
-            }
-            catch (Exception ex)
-            {
-                MessageBox.Show(ex.ToString());
-            }
-        }
-
-        private void ContextMenu_Opened(object sender, RoutedEventArgs e)
-        {
-            var node = treeView.SelectedItem as BaseNode;
-            var visibility = node is NameValueNode ? Visibility.Visible : Visibility.Collapsed;
-            copyNameItem.Visibility = visibility;
-            copyValueItem.Visibility = visibility;
-            viewItem.Visibility = CanView(node) ? Visibility.Visible : Visibility.Collapsed;
-            openFileItem.Visibility = CanOpenFile(node) ? Visibility.Visible : Visibility.Collapsed;
-            copyFilePathItem.Visibility = node is IHasSourceFile ? Visibility.Visible : Visibility.Collapsed;
-            var hasChildren = node is TreeNode t && t.HasChildren;
-            copySubtreeItem.Visibility = hasChildren ? Visibility.Visible : Visibility.Collapsed;
-            viewSubtreeTextItem.Visibility = copySubtreeItem.Visibility;
-            showTimeItem.Visibility = node is TimedNode ? Visibility.Visible : Visibility.Collapsed;
-            searchInSubtreeItem.Visibility = hasChildren && node is TimedNode ? Visibility.Visible : Visibility.Collapsed;
-            excludeSubtreeFromSearchItem.Visibility = hasChildren && node is TimedNode ? Visibility.Visible : Visibility.Collapsed;
-            goToTimeLineItem.Visibility = node is TimedNode ? Visibility.Visible : Visibility.Collapsed;
-            copyChildrenItem.Visibility = copySubtreeItem.Visibility;
-            sortChildrenItem.Visibility = copySubtreeItem.Visibility;
-            preprocessItem.Visibility = node is IPreprocessable p && preprocessedFileManager.CanPreprocess(p) ? Visibility.Visible : Visibility.Collapsed;
-            Visibility canRun = Build?.LogFilePath != null && node is Task ? Visibility.Visible : Visibility.Collapsed;
-            runItem.Visibility = canRun;
-            debugItem.Visibility = canRun;
-            hideItem.Visibility = node is TreeNode ? Visibility.Visible : Visibility.Collapsed;
-        }
-
-        private object FindInFiles(string searchText, int maxResults, CancellationToken cancellationToken)
-        {
-            var results = new List<(string, IEnumerable<(int, string)>)>();
-
-            foreach (var file in archiveFile.Files)
-            {
-                if (cancellationToken.IsCancellationRequested)
-                {
-                    return null;
-                }
-
-                var haystack = file.Value;
-                var resultsInFile = haystack.Find(searchText);
-                if (resultsInFile.Count > 0)
-                {
-                    results.Add((file.Key, resultsInFile.Select(lineNumber => (lineNumber, haystack.GetLineText(lineNumber)))));
-                }
-            }
-
-            return results;
-        }
-
-        private IEnumerable BuildFindResults(object resultsObject, bool moreAvailable = false)
-        {
-            if (resultsObject == null)
-            {
-                return null;
-            }
-
-            var results = resultsObject as IEnumerable<(string, IEnumerable<(int, string)>)>;
-
-            var root = new Folder();
-
-            // root.Children.Add(new Message { Text = "Elapsed " + Elapsed.ToString() });
-
-            if (results != null)
-            {
-                foreach (var file in results)
-                {
-                    var folder = new SourceFile()
-                    {
-                        Name = Path.GetFileName(file.Item1),
-                        SourceFilePath = file.Item1,
-                        IsExpanded = true
-                    };
-                    root.AddChild(folder);
-                    foreach (var line in file.Item2)
-                    {
-                        var sourceFileLine = new SourceFileLine()
-                        {
-                            LineNumber = line.Item1 + 1,
-                            LineText = line.Item2
-                        };
-                        folder.AddChild(sourceFileLine);
-                    }
-                }
-            }
-
-            if (!root.HasChildren && !string.IsNullOrEmpty(findInFilesControl.SearchText))
-            {
-                root.Children.Add(new Message
-                {
-                    Text = "No results found."
-                });
-            }
-
-            return root.Children;
-        }
-
-        private void PopulateFilesTab()
-        {
-            var root = new Folder();
-
-            foreach (var file in archiveFile.Files.OrderBy(kvp => kvp.Key, StringComparer.OrdinalIgnoreCase))
-            {
-                AddSourceFile(root, file.Key);
-            }
-
-            foreach (var taskAssembly in Build.TaskAssemblies)
-            {
-                var filePath = ArchiveFile.CalculateArchivePath(taskAssembly.Key);
-                var sourceFile = AddSourceFile(root, filePath);
-                foreach (var taskName in taskAssembly.Value.OrderBy(s => s))
-                {
-                    var task = new Task
-                    {
-                        Name = taskName
-                    };
-                    sourceFile.AddChild(task);
-                }
-            }
-
-            foreach (var subFolder in root.Children.OfType<Folder>())
-            {
-                CompressTree(subFolder);
-            }
-
-            filesTree.DisplayItems(root.Children);
-            filesTree.GotFocus += (s, a) => ActiveTreeView = filesTree.ResultsList;
-            filesTree.ContextMenu = filesTreeContextMenu;
-        }
-
-        private SourceFile AddSourceFile(Folder folder, string filePath)
-        {
-            var parts = filePath.Split('\\', '/');
-            return AddSourceFile(folder, filePath, parts, 0);
-        }
-
-        private void CompressTree(Folder parent)
-        {
-            if (parent.Children.Count == 1 && parent.Children[0] is Folder subfolder)
-            {
-                parent.Children.Clear();
-                var grandchildren = subfolder.Children.ToArray();
-                subfolder.Children.Clear();
-                foreach (var grandChild in grandchildren)
-                {
-                    parent.Children.Add(grandChild);
-                }
-
-                parent.Name = Path.Combine(parent.Name, subfolder.Name);
-                CompressTree(parent);
-            }
-            else
-            {
-                foreach (var subFolder in parent.Children.OfType<Folder>())
-                {
-                    CompressTree(subFolder);
-                }
-            }
-        }
-
-        private SourceFile AddSourceFile(Folder folder, string filePath, string[] parts, int index)
-        {
-            if (index == parts.Length - 1)
-            {
-                var file = new SourceFile()
-                {
-                    SourceFilePath = filePath,
-                    Name = parts[index]
-                };
-
-                foreach (var target in GetTargets(filePath))
-                {
-                    file.AddChild(new Target()
-                    {
-                        Name = target,
-                        SourceFilePath = filePath
-                    });
-                }
-
-                folder.AddChild(file);
-                return file;
-            }
-            else
-            {
-                var subfolder = folder.GetOrCreateNodeWithName<Folder>(parts[index]);
-                subfolder.IsExpanded = true;
-                return AddSourceFile(subfolder, filePath, parts, index + 1);
-            }
-        }
-
-        private IEnumerable<string> GetTargets(string file)
-        {
-            if (file.EndsWith(".targets") == false)
-            {
-                yield break;
-            }
-
-            var content = sourceFileResolver.GetSourceFileText(file);
-            var contentText = content.Text;
-            if (string.IsNullOrWhiteSpace(contentText))
-            {
-                yield break;
-            }
-
-            var doc = new XmlDocument();
-            try
-            {
-                doc.LoadXml(contentText);
-            }
-            catch (Exception)
-            {
-                yield break;
-            }
-
-            if (doc.DocumentElement == null)
-            {
-                yield break;
-            }
-
-            var nsmgr = new XmlNamespaceManager(doc.NameTable);
-            nsmgr.AddNamespace("x", doc.DocumentElement.NamespaceURI);
-            var xmlNodeList = doc.SelectNodes(@"//x:Project/x:Target[@Name]", nsmgr);
-            if (xmlNodeList == null)
-            {
-                yield break;
-            }
-
-            foreach (XmlNode selectNode in xmlNodeList)
-            {
-                yield return selectNode.Attributes["Name"].Value;
-            }
-        }
-
-        /// <summary>
-        /// This is needed as a workaround for a weird bug. When the breadcrumb spans multiple lines
-        /// and we click on an item on the first line, it truncates the breadcrumb up to that item.
-        /// The fact that the breadcrumb moves down while the Mouse is captured results in a MouseMove
-        /// in the ListBox, which triggers moving selection to top and selecting the first item.
-        /// Without this "reentrancy" guard the event would be handled twice, with just the root
-        /// of the chain left in the breadcrumb at the end.
-        /// </summary>
-        private bool isProcessingBreadcrumbClick = false;
-        internal static TimeSpan Elapsed;
-
-        private void BreadCrumb_SelectionChanged(object sender, SelectionChangedEventArgs e)
-        {
-            if (isProcessingBreadcrumbClick)
-            {
-                return;
-            }
-
-            isProcessingBreadcrumbClick = true;
-            var node = breadCrumb.SelectedItem as TreeNode;
-            if (node != null)
-            {
-                SelectItem(node);
-                treeView.Focus();
-                e.Handled = true;
-            }
-
-            // turn it off only after the storm of layouts caused by the mouse click has subsided
-            Dispatcher.InvokeAsync(() => { isProcessingBreadcrumbClick = false; }, DispatcherPriority.Background);
-        }
-
-        private void TreeView_SelectedItemChanged(object sender, RoutedPropertyChangedEventArgs<object> e)
-        {
-            var item = treeView.SelectedItem;
-            if (item != null)
-            {
-                UpdateBreadcrumb(item);
-                UpdateProjectContext(item);
-            }
-        }
-
-        private void ResultsList_SelectionChanged(object sender, RoutedPropertyChangedEventArgs<object> e)
-        {
-            var treeView = sender as TreeView;
-            if (treeView != null && treeView.SelectedItem is ProxyNode proxy)
-            {
-                var item = proxy.Original;
-                if (item != null)
-                {
-                    SelectItem(item);
-                }
-            }
-        }
-
-        public void UpdateProjectContext(object item)
-        {
-            if (item is not BaseNode node)
-            {
-                return;
-            }
-
-            ProjectEvaluation projectEvaluation;
-
-            var project = node.GetNearestParentOrSelf<Project>();
-            if (project != null)
-            {
-                if (project.FindChild<Folder>(Strings.Items) != null)
-                {
-                    SetProjectContext(project);
-                    return;
-                }
-
-                projectEvaluation = Build.FindEvaluation(project.EvaluationId);
-                if (projectEvaluation != null && projectEvaluation.FindChild<Folder>(Strings.Items) != null)
-                {
-                    SetProjectContext(projectEvaluation);
-                    return;
-                }
-
-                SetProjectContext(null);
-                return;
-            }
-
-            projectEvaluation = node.GetNearestParentOrSelf<ProjectEvaluation>();
-            if (projectEvaluation != null && projectEvaluation.FindChild<Folder>(Strings.Items) != null)
-            {
-                SetProjectContext(projectEvaluation);
-                return;
-            }
-
-            SetProjectContext(null);
-        }
-
-        private object projectContext;
-
-        public void SetProjectContext(object contents)
-        {
-            projectContext = contents;
-            propertiesAndItemsContext.Content = contents;
-            var visibility = contents != null ? Visibility.Visible : Visibility.Collapsed;
-            projectContextBorder.Visibility = visibility;
-            propertiesAndItemsControl.TopPanel.Visibility = visibility;
-        }
-
-        public IProjectOrEvaluation GetProjectContext()
-        {
-            return projectContext as IProjectOrEvaluation;
-        }
-
-        public void UpdateBreadcrumb(object item)
-        {
-            var node = item as BaseNode;
-            IEnumerable<object> chain = node?.GetParentChainIncludingThis();
-            if (chain == null || !chain.Any())
-            {
-                chain = new[] { item };
-            }
-            else
-            {
-                chain = IntersperseWithSeparators(chain).ToArray();
-            }
-
-            breadCrumb.ItemsSource = chain;
-            breadCrumb.SelectedIndex = -1;
-        }
-
-        private IEnumerable<object> IntersperseWithSeparators(IEnumerable<object> list)
-        {
-            bool first = true;
-            foreach (var item in list)
-            {
-                if (first)
-                {
-                    first = false;
-                }
-                else
-                {
-                    yield return new Separator();
-                }
-
-                yield return item;
-            }
-        }
-
-        private void BuildControl_Loaded(object sender, RoutedEventArgs e)
-        {
-            scrollViewer = treeView.Template.FindName("_tv_scrollviewer_", treeView) as ScrollViewer;
-
-            if (!Build.Succeeded)
-            {
-                var firstError = Build.FindFirstInSubtreeIncludingSelf<Error>();
-                if (firstError != null)
-                {
-                    SelectItem(firstError);
-                    treeView.Focus();
-                }
-
-                if (InitialSearchText == null)
-                {
-                    InitialSearchText = "$error";
-                }
-            }
-
-            if (InitialSearchText != null)
-            {
-                searchLogControl.SearchText = InitialSearchText;
-            }
-        }
-
-        public string InitialSearchText { get; set; }
-
-        public void SelectItem(BaseNode item)
-        {
-            var parentChain = item.GetParentChainIncludingThis();
-            if (!parentChain.Any())
-            {
-                return;
-            }
-
-            SelectTree();
-            treeView.SelectContainerFromItem<object>(parentChain);
-        }
-
-        private void TreeView_KeyDown(object sender, KeyEventArgs args)
-        {
-            if (args.Key == Key.Delete)
-            {
-                Delete();
-                args.Handled = true;
-            }
-            else if (args.Key == Key.C && args.KeyboardDevice.Modifiers == ModifierKeys.Control)
-            {
-                CopySubtree();
-                args.Handled = true;
-            }
-            else if (args.Key >= Key.A && args.Key <= Key.Z && args.KeyboardDevice.Modifiers == ModifierKeys.None)
-            {
-                SelectItemByKey((char)('A' + args.Key - Key.A));
-                args.Handled = true;
-            }
-        }
-
-        private int characterMatchPrefixLength = 0;
-
-        private void SelectItemByKey(char ch)
-        {
-            ch = char.ToLowerInvariant(ch);
-
-            var selectedItem = treeView.SelectedItem as BaseNode;
-            if (selectedItem == null)
-            {
-                return;
-            }
-
-            var parent = selectedItem.Parent;
-            if (parent == null)
-            {
-                return;
-            }
-
-            var selectedText = GetText(selectedItem);
-            var prefix = selectedText.Substring(0, Math.Min(characterMatchPrefixLength, selectedText.Length));
-
-            var items = selectedItem.EnumerateSiblingsCycle();
-
-        search:
-            foreach (var item in items)
-            {
-                var text = GetText(item);
-                if (characterMatchPrefixLength < text.Length && text.StartsWith(prefix, StringComparison.OrdinalIgnoreCase))
-                {
-                    var character = text[characterMatchPrefixLength];
-                    if (char.ToLowerInvariant(character) == ch)
-                    {
-                        characterMatchPrefixLength++;
-                        SelectItem(item);
-                        return;
-                    }
-                }
-            }
-
-            if (characterMatchPrefixLength > 0)
-            {
-                characterMatchPrefixLength = 0;
-                prefix = "";
-                items = items.Skip(1).Concat(items.Take(1));
-                goto search;
-            }
-
-            string GetText(BaseNode node)
-            {
-                if (node is IHasTitle hasTitle)
-                {
-                    return hasTitle.Title;
-                }
-                else
-                {
-                    return node.ToString();
-                }
-            }
-        }
-
-        public void FocusSearch()
-        {
-            if (leftPaneTabControl.SelectedItem == searchLogTab)
-            {
-                searchLogControl.searchTextBox.Focus();
-            }
-            else if (leftPaneTabControl.SelectedItem == findInFilesTab)
-            {
-                findInFilesControl.searchTextBox.Focus();
-            }
-            else if (leftPaneTabControl.SelectedItem == propertiesAndItemsTab)
-            {
-                propertiesAndItemsControl.searchTextBox.Focus();
-            }
-        }
-
-        public void SelectSearchTab()
-        {
-            leftPaneTabControl.SelectedItem = searchLogTab;
-        }
-
-        public void Delete()
-        {
-            var node = treeView.SelectedItem as TreeNode;
-            if (node != null)
-            {
-                MoveSelectionOut(node);
-                node.IsVisible = false;
-            }
-        }
-
-        public void Copy()
-        {
-            var treeNode = treeView.SelectedItem;
-            if (treeNode != null)
-            {
-                var text = treeNode.ToString();
-                CopyToClipboard(text);
-            }
-        }
-
-        public void CopySubtree()
-        {
-            if (treeView.SelectedItem is BaseNode treeNode)
-            {
-                var text = Microsoft.Build.Logging.StructuredLogger.StringWriter.GetString(treeNode);
-                CopyToClipboard(text);
-            }
-        }
-
-        public void ViewSubtreeText()
-        {
-            if (treeView.SelectedItem is BaseNode treeNode)
-            {
-                var text = Microsoft.Build.Logging.StructuredLogger.StringWriter.GetString(treeNode);
-                DisplayText(text, treeNode.ToString());
-            }
-        }
-
-        public void ShowTimeAndDuration()
-        {
-            if (treeView.SelectedItem is TimedNode timedNode)
-            {
-                var text = timedNode.GetTimeAndDurationText();
-                DisplayText(text, timedNode.ToString());
-            }
-        }
-
-        public void OpenFile()
-        {
-            if (treeView.SelectedItem is Import import)
-            {
-                DisplayFile(import.ImportedProjectFilePath, evaluation: import.GetNearestParent<ProjectEvaluation>());
-            }
-        }
-
-        public void CopyFilePath()
-        {
-            string toCopy = null;
-            if (treeView.SelectedItem is Import import)
-            {
-                toCopy = import.ImportedProjectFilePath;
-            }
-            else if (treeView.SelectedItem is IHasSourceFile file)
-            {
-                toCopy = file.SourceFilePath;
-            }
-
-            if (toCopy != null)
-            {
-                CopyToClipboard(toCopy);
-            }
-        }
-
-        public void SearchInSubtree()
-        {
-            if (treeView.SelectedItem is TimedNode treeNode)
-            {
-                searchLogControl.SearchText += $" under(${treeNode.Index})";
-                SelectSearchTab();
-            }
-        }
-
-        public void ExcludeSubtreeFromSearch()
-        {
-            if (treeView.SelectedItem is TimedNode treeNode)
-            {
-                searchLogControl.SearchText += $" notunder(${treeNode.Index})";
-                SelectSearchTab();
-            }
-        }
-
-        public void GoToTimeLine()
-        {
-            var treeNode = treeView.SelectedItem as TimedNode;
-            if (treeNode != null)
-            {
-                centralTabControl.SelectedIndex = 1;
-                this.timeline.GoToTimedNode(treeNode);
-            }
-        }
-
-        public void CopyChildren()
-        {
-            if (treeView.SelectedItem is TreeNode node && node.HasChildren)
-            {
-                // the texts have \n for line breaks, expand to \r\n
-                var children = node.Children.Select(c => c.ToString().Replace("\n", "\r\n"));
-                var text = string.Join(Environment.NewLine, children);
-                CopyToClipboard(text);
-            }
-        }
-
-        public void SortChildren()
-        {
-            var selectedItem = treeView.SelectedItem;
-            if (selectedItem is TreeNode treeNode)
-            {
-                treeNode.SortChildren();
-            }
-        }
-
-        private void CopyAll(TreeView tree = null)
-        {
-            tree = tree ?? ActiveTreeView;
-            if (tree == null)
-            {
-                return;
-            }
-
-            var sb = new StringBuilder();
-            foreach (var item in tree.Items.OfType<BaseNode>())
-            {
-                var text = Microsoft.Build.Logging.StructuredLogger.StringWriter.GetString(item);
-                sb.Append(text);
-                if (!text.Contains("\n"))
-                {
-                    sb.AppendLine();
-                }
-            }
-
-            CopyToClipboard(sb.ToString());
-        }
-
-        private void CopyPaths(TreeView tree = null)
-        {
-            tree = tree ?? ActiveTreeView;
-            if (tree == null)
-            {
-                return;
-            }
-
-            var sb = new StringBuilder();
-            foreach (var item in tree.Items.OfType<TreeNode>())
-            {
-                item.VisitAllChildren<BaseNode>(s =>
-                {
-                    if (s is SourceFile file && !string.IsNullOrEmpty(file.SourceFilePath))
-                    {
-                        sb.AppendLine(file.SourceFilePath);
-                    }
-                });
-            }
-
-            CopyToClipboard(sb.ToString());
-        }
-
-        private static void CopyToClipboard(string text)
-        {
-            try
-            {
-                text = text.Replace("\0", "");
-                Clipboard.SetText(text);
-            }
-            catch (Exception)
-            {
-                // clipboard API is notoriously flaky
-            }
-        }
-
-        public void CopyName()
-        {
-            var nameValueNode = treeView.SelectedItem as NameValueNode;
-            if (nameValueNode != null)
-            {
-                CopyToClipboard(nameValueNode.Name);
-            }
-        }
-
-        public void CopyValue()
-        {
-            var nameValueNode = treeView.SelectedItem as NameValueNode;
-            if (nameValueNode != null)
-            {
-                CopyToClipboard(nameValueNode.Value);
-            }
-        }
-
-        private void MoveSelectionOut(BaseNode node)
-        {
-            var parent = node.Parent;
-            if (parent == null)
-            {
-                return;
-            }
-
-            var next = parent.FindNextChild<BaseNode>(node);
-            if (next != null)
-            {
-                node.IsSelected = false;
-                next.IsSelected = true;
-                return;
-            }
-
-            var previous = parent.FindPreviousChild<BaseNode>(node);
-            if (previous != null)
-            {
-                node.IsSelected = false;
-                previous.IsSelected = true;
-            }
-            else
-            {
-                node.IsSelected = false;
-                parent.IsSelected = true;
-            }
-        }
-
-        private void OnItemKeyDown(object sender, KeyEventArgs args)
-        {
-            if (args.Key == Key.Space || args.Key == Key.Return)
-            {
-                var treeNode = GetNode(args);
-                if (treeNode != null)
-                {
-                    args.Handled = Invoke(treeNode);
-                }
-            }
-
-            if (args.Key == Key.Escape)
-            {
-                if (documentWell.IsVisible)
-                {
-                    documentWell.Hide();
-                }
-            }
-        }
-
-        private void OnItemDoubleClick(object sender, MouseButtonEventArgs args)
-        {
-            // workaround for http://stackoverflow.com/a/36244243/37899
-            var treeViewItem = sender as TreeViewItem;
-            if (!treeViewItem.IsSelected)
-            {
-                return;
-            }
-
-            var node = GetNode(args);
-            if (node != null)
-            {
-                args.Handled = Invoke(node);
-            }
-        }
-
-        private void OnPreviewMouseRightButtonDown(object sender, MouseButtonEventArgs args)
-        {
-            if (sender is TreeViewItem treeViewItem)
-            {
-                treeViewItem.IsSelected = true;
-            }
-        }
-
-        private bool CanView(BaseNode node)
-        {
-            return node is AbstractDiagnostic
-                || node is Project
-                || (node is Target t && t.SourceFilePath != null && sourceFileResolver.HasFile(t.SourceFilePath))
-                || (node is Task task && task.Parent is Target parentTarget && sourceFileResolver.HasFile(parentTarget.SourceFilePath))
-                || (node is IHasSourceFile ihsf && ihsf.SourceFilePath != null && sourceFileResolver.HasFile(ihsf.SourceFilePath))
-                || (node is NameValueNode nvn && nvn.IsValueShortened)
-                || (node is TextNode tn && tn.IsTextShortened);
-        }
-
-        private bool CanOpenFile(BaseNode node)
-        {
-            return node is Import i && sourceFileResolver.HasFile(i.ImportedProjectFilePath);
-        }
-
-        private bool Invoke(BaseNode treeNode)
-        {
-            if (treeNode == null)
-            {
-                return false;
-            }
-
-            try
-            {
-                switch (treeNode)
-                {
-                    case AbstractDiagnostic diagnostic:
-                        var path = diagnostic.File;
-                        if (!DisplayFile(path, diagnostic.LineNumber) &&
-                            path != null &&
-                            !Path.IsPathRooted(path) &&
-                            diagnostic.ProjectFile != null)
-                        {
-                            // path must be relative, try to normalize:
-                            path = Path.Combine(Path.GetDirectoryName(diagnostic.ProjectFile), path);
-                            return DisplayFile(path, diagnostic.LineNumber, diagnostic.ColumnNumber);
-                        }
-
-                        if (diagnostic.IsTextShortened)
-                        {
-                            return DisplayText(diagnostic.Text, diagnostic.GetType().Name);
-                        }
-
-                        break;
-                    case Target target:
-                        return DisplayTarget(target.SourceFilePath, target.Name);
-                    case Task task:
-                        return DisplayTask(task.SourceFilePath, task.Parent, task.Name);
-                    case IHasSourceFile hasSourceFile when hasSourceFile.SourceFilePath != null:
-                        int line = 0;
-                        var hasLine = hasSourceFile as IHasLineNumber;
-                        if (hasLine != null)
-                        {
-                            line = hasLine.LineNumber ?? 0;
-                        }
-
-                        ProjectEvaluation evaluation = null;
-                        if (hasSourceFile is TreeNode node)
-                        {
-                            // TODO: https://github.com/KirillOsenkov/MSBuildStructuredLog/issues/392
-                            evaluation = node.GetNearestParentOrSelf<ProjectEvaluation>();
-                        }
-
-                        return DisplayFile(hasSourceFile.SourceFilePath, line, evaluation: evaluation);
-                    case SourceFileLine sourceFileLine when sourceFileLine.Parent is SourceFile sourceFile && sourceFile.SourceFilePath != null:
-                        return DisplayFile(sourceFile.SourceFilePath, sourceFileLine.LineNumber);
-                    case NameValueNode nameValueNode when nameValueNode.IsValueShortened:
-                        return DisplayText(nameValueNode.Value, nameValueNode.Name);
-                    case TextNode textNode when textNode.IsTextShortened:
-                        return DisplayText(textNode.Text, textNode.Name ?? textNode.GetType().Name);
-                    default:
-                        return false;
-                }
-            }
-            catch
-            {
-                // in case our guessing of file path goes awry
-            }
-
-            return false;
-        }
-
-        public bool DisplayFile(string sourceFilePath, int lineNumber = 0, int column = 0, ProjectEvaluation evaluation = null)
-        {
-            var text = sourceFileResolver.GetSourceFileText(sourceFilePath);
-            if (text == null)
-            {
-                return false;
-            }
-
-            string preprocessableFilePath = Utilities.InsertMissingDriveSeparator(sourceFilePath);
-
-            Action preprocess = null;
-            if (evaluation != null)
-            {
-                preprocess = preprocessedFileManager.GetPreprocessAction(preprocessableFilePath, PreprocessedFileManager.GetEvaluationKey(evaluation));
-            }
-
-            documentWell.DisplaySource(preprocessableFilePath, text.Text, lineNumber, column, preprocess);
-            return true;
-        }
-
-        public bool DisplayText(string text, string caption = null)
-        {
-            caption = TextUtilities.SanitizeFileName(caption);
-            documentWell.DisplaySource(caption ?? "Text", text, displayPath: false);
-            return true;
-        }
-
-        private bool DisplayTask(string sourceFilePath, TreeNode parent, string name)
-        {
-            Target target = parent as Target;
-            if (target == null)
-            {
-                return DisplayFile(sourceFilePath);
-            }
-
-            return DisplayTarget(sourceFilePath, target.Name, name);
-        }
-
-        public bool DisplayTarget(string sourceFilePath, string targetName, string taskName = null)
-        {
-            var text = sourceFileResolver.GetSourceFileText(sourceFilePath);
-            if (text == null)
-            {
-                return false;
-            }
-
-            var xml = text.XmlRoot.Root;
-            IXmlElement root = xml;
-            int startPosition = 0;
-            int line = 0;
-
-            // work around a bug in Xml Parser where a virtual parent is created around the root element
-            // when the root element is preceded by trivia (comment)
-            if (root.Name == null && root.Elements.FirstOrDefault() is IXmlElement firstElement && firstElement.Name == "Project")
-            {
-                root = firstElement;
-            }
-
-            foreach (var element in root.Elements)
-            {
-                if (element.Name == "Target" && element.Attributes != null)
-                {
-                    var nameAttribute = element.AsSyntaxElement.Attributes.FirstOrDefault(a => a.Name == "Name" && a.Value == targetName);
-                    if (nameAttribute != null)
-                    {
-                        startPosition = nameAttribute.ValueNode.Start;
-
-                        if (taskName != null)
-                        {
-                            var tasks = element.Elements.Where(e => e.Name == taskName).ToArray();
-                            if (tasks.Length == 1)
-                            {
-                                startPosition = tasks[0].AsSyntaxElement.NameNode.Start;
-                            }
-                        }
-
-                        break;
-                    }
-                }
-            }
-
-            if (startPosition > 0)
-            {
-                line = text.GetLineNumberFromPosition(startPosition);
-            }
-
-            return DisplayFile(sourceFilePath, line + 1);
-        }
-
-        private static BaseNode GetNode(RoutedEventArgs args)
-        {
-            var treeViewItem = args.Source as TreeViewItem;
-            var node = treeViewItem?.DataContext as BaseNode;
-            return node;
-        }
-
-        public IEnumerable BuildResultTree(object resultsObject, bool moreAvailable = false)
-        {
-            var results = resultsObject as ICollection<SearchResult>;
-            if (results == null)
-            {
-                return results;
-            }
-
-            var root = new Folder();
-
-            if (moreAvailable)
-            {
-                var showAllButton = new ButtonNode
-                {
-                    Text = $"Showing first {results.Count} results. Show all results instead (slow)."
-                };
-
-                showAllButton.OnClick = () =>
-                {
-                    showAllButton.IsEnabled = false;
-                    searchLogControl.TriggerSearch(searchLogControl.SearchText, int.MaxValue);
-                };
-
-                root.Children.Add(showAllButton);
-            }
-
-            root.Children.Add(new Message
-            {
-                Text = $"{results.Count} result{(results.Count == 1 ? "" : "s")}. Search took: {Elapsed.ToString()}"
-            });
-
-            bool includeDuration = false;
-            bool includeStart = false;
-            bool includeEnd = false;
-
-            foreach (var r in results)
-            {
-                if (r.Duration != default)
-                {
-                    includeDuration = true;
-                }
-
-                if (r.StartTime != default)
-                {
-                    includeStart = true;
-                }
-
-                if (r.EndTime != default)
-                {
-                    includeEnd = true;
-                }
-            }
-
-            if (includeDuration)
-            {
-                results = results.OrderByDescending(r => r.Duration).ToArray();
-            }
-            else if (includeStart)
-            {
-                results = results.OrderBy(r => r.StartTime).ToArray();
-            }
-            else if (includeEnd)
-            {
-                results = results.OrderBy(r => r.EndTime).ToArray();
-            }
-
-            foreach (var result in results)
-            {
-                TreeNode parent = root;
-                var resultNode = result.Node;
-<<<<<<< HEAD
-
-                bool isProject = resultNode is Project;
-                bool isTarget = resultNode is Target;
-
-=======
-
-                bool isProject = resultNode is Project;
-                bool isTarget = resultNode is Target;
-
->>>>>>> a2c5b4b3
-                if (!includeDuration && !includeStart && !includeEnd && !isProject)
-                {
-                    var project = resultNode.GetNearestParent<Project>();
-                    if (project != null)
-                    {
-                        var projectName = ProxyNode.GetNodeText(project);
-<<<<<<< HEAD
-                        var projectProxy = root.GetOrCreateNodeWithName<ProxyNode>(projectName);
-                        projectProxy.Original = project;
-                        if (projectProxy.Highlights.Count == 0)
-                        {
-                            projectProxy.Highlights.Add(projectName);
-                        }
-=======
-                        parent = InsertParent(parent, project, projectName);
-                    }
->>>>>>> a2c5b4b3
-
-                    var target = resultNode.GetNearestParent<Target>();
-                    if (!isTarget && project != null && target != null && target.Project == project)
-                    {
-                        parent = InsertParent(parent, target, target.TypeName + " " + target.Name);
-                    }
-
-<<<<<<< HEAD
-                    var target = resultNode.GetNearestParent<Target>();
-                    if (!isTarget && project != null && target != null && target.Project == project)
-=======
-                    // nest under a Task, unless it's an MSBuild task higher up the parent chain
-                    var task = resultNode.GetNearestParent<Task>(t => !string.Equals(t.Name, "MSBuild", StringComparison.OrdinalIgnoreCase));
-                    if (task != null && !isTarget && project != null && task.GetNearestParent<Project>() == project)
->>>>>>> a2c5b4b3
-                    {
-                        parent = InsertParent(parent, task, task.TypeName + " " + task.Name);
-                    }
-
-                    if (resultNode is Item item &&
-                        item.Parent is NamedNode itemParent &&
-                        (itemParent is Folder || itemParent is AddItem || itemParent is RemoveItem))
-                    {
-                        parent = InsertParent(parent, itemParent);
-                    }
-
-<<<<<<< HEAD
-                    // nest under a Task, unless it's an MSBuild task higher up the parent chain
-                    var task = resultNode.GetNearestParent<Task>(t => !string.Equals(t.Name, "MSBuild", StringComparison.OrdinalIgnoreCase));
-                    if (task != null && !isTarget && project != null && task.GetNearestParent<Project>() == project)
-=======
-                    if (resultNode is Metadata metadata &&
-                        metadata.Parent is Item parentItem &&
-                        parentItem.Parent is NamedNode grandparent &&
-                        (grandparent is Folder || grandparent is AddItem || grandparent is RemoveItem))
->>>>>>> a2c5b4b3
-                    {
-                        parent = InsertParent(parent, grandparent);
-                        parent = InsertParent(parent, parentItem, parentItem.Text);
-                    }
-
-                    if (parent == root)
-                    {
-                        var evaluation = resultNode.GetNearestParent<ProjectEvaluation>();
-                        if (evaluation != null)
-                        {
-                            var evaluationName = ProxyNode.GetNodeText(evaluation);
-                            parent = InsertParent(parent, evaluation, evaluationName);
-                        }
-                    }
-
-                    if (resultNode is Item item &&
-                        item.Parent is NamedNode itemParent &&
-                        (itemParent is Folder || itemParent is AddItem || itemParent is RemoveItem))
-                    {
-                        var folderProxy = parent.GetOrCreateNodeWithName<ProxyNode>(itemParent.Name);
-                        folderProxy.Original = itemParent;
-                        if (folderProxy.Highlights.Count == 0)
-                        {
-                            folderProxy.Highlights.Add(itemParent.Name);
-                        }
-
-                        parent = folderProxy;
-                        parent.IsExpanded = true;
-                    }
-
-                    if (parent == root)
-                    {
-                        var evaluation = resultNode.GetNearestParent<ProjectEvaluation>();
-                        if (evaluation != null)
-                        {
-                            var evaluationName = ProxyNode.GetNodeText(evaluation);
-                            var evaluationProxy = parent.GetOrCreateNodeWithName<ProxyNode>(evaluationName);
-                            evaluationProxy.Original = evaluation;
-                            if (evaluationProxy.Highlights.Count == 0)
-                            {
-                                evaluationProxy.Highlights.Add(evaluationName);
-                            }
-
-                            parent = evaluationProxy;
-                            parent.IsExpanded = true;
-                        }
-                    }
-                }
-
-                var proxy = new ProxyNode();
-                proxy.Original = resultNode;
-                proxy.SearchResult = result;
-                parent.Children.Add(proxy);
-            }
-
-            if (!root.HasChildren)
-            {
-                root.Children.Add(new Message { Text = "No results found." });
-            }
-
-            return root.Children;
-        }
-
-        private TreeNode InsertParent(TreeNode parent, NamedNode actualParent, string name = null)
-        {
-            name ??= actualParent.Name;
-            var folderProxy = parent.GetOrCreateNodeWithName<ProxyNode>(name);
-            folderProxy.Original = actualParent;
-            if (folderProxy.Highlights.Count == 0)
-            {
-                folderProxy.Highlights.Add(name);
-            }
-
-            folderProxy.IsExpanded = true;
-            return folderProxy;
-        }
-
-        private void TreeViewItem_RequestBringIntoView(object sender, RequestBringIntoViewEventArgs e)
-        {
-            if (scrollViewer == null)
-            {
-                return;
-            }
-
-            var treeViewItem = (TreeViewItem)sender;
-            var treeView = (TreeView)typeof(TreeViewItem).GetProperty("ParentTreeView", BindingFlags.Instance | BindingFlags.NonPublic).GetValue(treeViewItem);
-
-            if (PresentationSource.FromDependencyObject(treeViewItem) == null)
-            {
-                // the item might have disconnected by the time we run this
-                return;
-            }
-
-            Point topLeftInTreeViewCoordinates = treeViewItem.TransformToAncestor(treeView).Transform(new Point(0, 0));
-            var treeViewItemTop = topLeftInTreeViewCoordinates.Y;
-            if (treeViewItemTop < 0
-                || treeViewItemTop + treeViewItem.ActualHeight > scrollViewer.ViewportHeight
-                || treeViewItem.ActualHeight > scrollViewer.ViewportHeight)
-            {
-                // if the item is not visible or too "tall", don't do anything; let them scroll it into view
-                return;
-            }
-
-            // if the item is already fully within the viewport vertically, disallow horizontal scrolling
-            e.Handled = true;
-        }
-
-        private void TreeViewItem_Selected(object sender, RoutedEventArgs e)
-        {
-            SelectedTreeViewItem = e.OriginalSource as TreeViewItem;
-        }
-
-        public void DisplayStats()
-        {
-<<<<<<< HEAD
-            var statsRoot = Build.FindChild<Folder>(f => f.Name.StartsWith("Statistics"));
-=======
-            var statsRoot = Build.FindChild<Folder>(f => f.Name.StartsWith(Strings.Statistics));
->>>>>>> a2c5b4b3
-            if (statsRoot != null)
-            {
-                return;
-            }
-
-            var recordStats = BinlogStats.Calculate(this.LogFilePath);
-            var records = recordStats.CategorizedRecords;
-
-            Build.Unseal();
-
-            statsRoot = DisplayRecordStats(records, Build);
-
-            var treeStats = Build.Statistics;
-            DisplayTreeStats(statsRoot, treeStats, recordStats);
-
-            //var histogram = GetHistogram(recordStats.StringSizes);
-            //var histogramNode = new CustomContentNode { Content = histogram };
-            //statsRoot.AddChild(histogramNode);
-
-<<<<<<< HEAD
-=======
-            statsRoot.AddChild(new Property { Name = "BinlogFileFormatVersion", Value = Build.FileFormatVersion.ToString() });
-
->>>>>>> a2c5b4b3
-            Build.Seal();
-        }
-
-        private UIElement GetHistogram(List<int> values)
-        {
-            double width = 800;
-            double height = 200;
-            var fill = Brushes.AliceBlue;
-            var border = Brushes.LightBlue;
-
-            var canvas = new Canvas()
-            {
-                Width = width,
-                Height = height,
-                Background = Brushes.Azure
-            };
-
-            double max = values.Max();
-            int count = values.Count;
-
-            for (double x = 0; x < width; x++)
-            {
-                int startIndex = (int)(x / width * count);
-                int endIndex = (int)((x + 1) / width * count);
-                if (startIndex < 0)
-                {
-                    startIndex = 0;
-                }
-
-                if (endIndex >= count)
-                {
-                    endIndex = count;
-                }
-
-                if (startIndex >= endIndex)
-                {
-                    continue;
-                }
-
-                int sum = 0;
-                int maxInBucket = 0;
-                for (int i = startIndex; i < endIndex; i++)
-                {
-                    int value = values[i];
-                    sum += value;
-                    if (maxInBucket < value)
-                    {
-                        maxInBucket = value;
-                    }
-                }
-
-                if (sum == 0)
-                {
-                    continue;
-                }
-
-                double y = height * maxInBucket / max;
-                if (y < height / 2)
-                {
-                    y += 5;
-                }
-
-                var rect = new System.Windows.Shapes.Rectangle
-                {
-                    Width = 1,
-                    Height = y,
-                    Fill = fill,
-                    Stroke = border
-                };
-                Canvas.SetLeft(rect, x);
-                Canvas.SetTop(rect, height - y);
-
-                canvas.Children.Add(rect);
-            }
-
-            return canvas;
-        }
-
-        private void DisplayTreeStats(Folder statsRoot, BuildStatistics treeStats, BinlogStats recordStats)
-        {
-            var buildMessageNode = statsRoot.FindChild<Folder>(n => n.Name.StartsWith("BuildMessage"));
-            var taskInputsNode = buildMessageNode.FindChild<Folder>(n => n.Name.StartsWith("Task Input"));
-            var taskOutputsNode = buildMessageNode.FindChild<Folder>(n => n.Name.StartsWith("Task Output"));
-
-            AddTopTasks(treeStats.TaskParameterMessagesByTask, taskInputsNode);
-            AddTopTasks(treeStats.OutputItemMessagesByTask, taskOutputsNode);
-
-            statsRoot.AddChild(new Message { Text = BinlogStats.GetString("Strings", recordStats.StringTotalSize, recordStats.StringCount, recordStats.StringLargest) });
-            statsRoot.AddChild(new Message { Text = BinlogStats.GetString("NameValueLists", recordStats.NameValueListTotalSize, recordStats.NameValueListCount, recordStats.NameValueListLargest) });
-            statsRoot.AddChild(new Message { Text = BinlogStats.GetString("Blobs", recordStats.BlobTotalSize, recordStats.BlobCount, recordStats.BlobLargest) });
-        }
-
-        private static void AddTopTasks(Dictionary<string, List<string>> messagesByTask, Folder node)
-        {
-            var topTaskParameters = messagesByTask
-                .Select(kvp => (taskName: kvp.Key, count: kvp.Value.Count, totalSize: kvp.Value.Sum(s => s.Length * 2), largest: kvp.Value.Max(s => s.Length) * 2))
-                .OrderByDescending(kvp => kvp.totalSize)
-                .Take(20);
-            foreach (var task in topTaskParameters)
-            {
-                var name = BinlogStats.GetString(task.taskName, task.totalSize, task.count, task.largest);
-                node.AddChild(new Folder { Name = name });
-            }
-        }
-
-        private Folder DisplayRecordStats(BinlogStats.RecordsByType stats, TreeNode parent, string titlePrefix = "")
-        {
-            var node = parent.GetOrCreateNodeWithName<Folder>(titlePrefix + stats.ToString());
-            foreach (var records in stats.CategorizedRecords)
-            {
-                DisplayRecordStats(records, node);
-            }
-
-            return node;
-        }
-<<<<<<< HEAD
-=======
-
-        public override string ToString()
-        {
-            return Build?.ToString();
-        }
->>>>>>> a2c5b4b3
-    }
-}
+using System;
+using System.Collections;
+using System.Collections.Generic;
+using System.Diagnostics;
+using System.IO;
+using System.Linq;
+using System.Reflection;
+using System.Text;
+using System.Threading;
+using System.Windows;
+using System.Windows.Controls;
+using System.Windows.Data;
+using System.Windows.Documents;
+using System.Windows.Input;
+using System.Windows.Media;
+using System.Windows.Threading;
+using System.Xml;
+using Microsoft.Build.Logging.StructuredLogger;
+using Microsoft.Language.Xml;
+
+using StructuredLogViewer.Core.ProjectGraph;
+
+namespace StructuredLogViewer.Controls
+{
+    public partial class BuildControl : UserControl
+    {
+        public Build Build { get; set; }
+        public TreeViewItem SelectedTreeViewItem { get; private set; }
+        public string LogFilePath => Build?.LogFilePath;
+
+        private ScrollViewer scrollViewer;
+
+        private SourceFileResolver sourceFileResolver;
+        private ArchiveFileResolver archiveFile => sourceFileResolver.ArchiveFile;
+        private PreprocessedFileManager preprocessedFileManager;
+
+        private MenuItem copyItem;
+        private MenuItem copySubtreeItem;
+        private MenuItem viewSubtreeTextItem;
+        private MenuItem searchInSubtreeItem;
+        private MenuItem excludeSubtreeFromSearchItem;
+        private MenuItem goToTimeLineItem;
+        private MenuItem copyChildrenItem;
+        private MenuItem sortChildrenItem;
+        private MenuItem copyNameItem;
+        private MenuItem copyValueItem;
+        private MenuItem viewItem;
+        private MenuItem openFileItem;
+        private MenuItem copyFilePathItem;
+        private MenuItem preprocessItem;
+        private MenuItem runItem;
+        private MenuItem debugItem;
+        private MenuItem hideItem;
+        private MenuItem copyAllItem;
+        private MenuItem showTimeItem;
+        private ContextMenu sharedTreeContextMenu;
+        private ContextMenu filesTreeContextMenu;
+
+        public TreeView ActiveTreeView;
+
+        public BuildControl(Build build, string logFilePath)
+        {
+            InitializeComponent();
+
+            UpdateWatermark();
+
+            searchLogControl.ExecuteSearch = (searchText, maxResults, cancellationToken) =>
+            {
+                var search = new Search(new[] { Build }, Build.StringTable.Instances, maxResults, SettingsService.MarkResultsInTree);
+                var results = search.FindNodes(searchText, cancellationToken);
+                return results;
+            };
+            searchLogControl.ResultsTreeBuilder = BuildResultTree;
+            searchLogControl.WatermarkDisplayed += () =>
+            {
+                Search.ClearSearchResults(Build);
+                UpdateWatermark();
+            };
+
+            propertiesAndItemsControl.ExecuteSearch = (searchText, maxResults, cancellationToken) =>
+            {
+                var context = GetProjectContext() as TimedNode;
+                if (context == null)
+                {
+                    return null;
+                }
+
+                var roots = new List<TreeNode>(2);
+                var properties = context.FindChild<Folder>(Strings.Properties);
+                var items = context.FindChild<Folder>(Strings.Items);
+                if (properties != null)
+                {
+                    roots.Add(properties);
+                }
+
+                if (items != null)
+                {
+                    roots.Add(items);
+                }
+
+                var strings = new StringCache();
+                foreach (var root in roots)
+                {
+                    CollectStrings(root, strings);
+                }
+
+                var search = new Search(roots, strings.Instances, maxResults, SettingsService.MarkResultsInTree);
+                var results = search.FindNodes(searchText, cancellationToken);
+                var otherResults = new List<SearchResult>();
+
+                // Find all folders where no other results are under that folder.
+                // First find all ancestors of all non-folders.
+                var allAncestors = new HashSet<BaseNode>(results.Count());
+                foreach (var result in results)
+                {
+                    var node = result.Node;
+                    if (node is not Folder itemType)
+                    {
+                        otherResults.Add(result);
+                        foreach (var ancestor in node.GetParentChainExcludingThis())
+                        {
+                            allAncestors.Add(ancestor);
+                        }
+                    }
+                }
+
+                var includeFolderChildren = new List<BaseNode>();
+
+                // Iterate over all folders where no other results are under that folder.
+                foreach (var folder in results.Select(r => r.Node).OfType<Folder>().Where(f => !allAncestors.Contains(f)))
+                {
+                    foreach (var item in folder.Children.OfType<Item>())
+                    {
+                        includeFolderChildren.Add(item);
+                    }
+                }
+
+                results =
+                    otherResults
+                    .Concat(includeFolderChildren.Select(c =>
+                    {
+                        var result = new SearchResult(c);
+                        return result;
+                    }))
+                    .ToArray();
+
+                return results;
+            };
+            propertiesAndItemsControl.ResultsTreeBuilder = BuildResultTree;
+
+            UpdatePropertiesAndItemsWatermark();
+            propertiesAndItemsControl.WatermarkDisplayed += () =>
+            {
+                UpdatePropertiesAndItemsWatermark();
+            };
+            propertiesAndItemsControl.RecentItemsCategory = "PropertiesAndItems";
+
+            SetProjectContext(null);
+
+            VirtualizingPanel.SetIsVirtualizing(treeView, SettingsService.EnableTreeViewVirtualization);
+
+            DataContext = build;
+            Build = build;
+
+            if (build.SourceFilesArchive != null)
+            {
+                // first try to see if the source archive was embedded in the log
+                sourceFileResolver = new SourceFileResolver(build.SourceFiles.Values);
+            }
+            else
+            {
+                // otherwise try to read from the .zip file on disk if present
+                sourceFileResolver = new SourceFileResolver(logFilePath);
+            }
+
+            if (Build.Statistics.TimedNodeCount > 1000)
+            {
+                projectGraphTab.Visibility = Visibility.Collapsed;
+            }
+
+            sharedTreeContextMenu = new ContextMenu();
+            copyAllItem = new MenuItem() { Header = "Copy All" };
+            copyAllItem.Click += (s, a) => CopyAll();
+            sharedTreeContextMenu.Items.Add(copyAllItem);
+
+            filesTreeContextMenu = new ContextMenu();
+            var filesCopyAll = new MenuItem { Header = "Copy All" };
+            filesCopyAll.Click += (s, a) => CopyAll(filesTree.ResultsList);
+            var filesCopyPaths = new MenuItem { Header = "Copy file paths" };
+            filesCopyPaths.Click += (s, a) => CopyPaths(filesTree.ResultsList);
+            filesTreeContextMenu.Items.Add(filesCopyAll);
+            filesTreeContextMenu.Items.Add(filesCopyPaths);
+
+            var contextMenu = new ContextMenu();
+            contextMenu.Opened += ContextMenu_Opened;
+            copyItem = new MenuItem() { Header = "Copy" };
+            copySubtreeItem = new MenuItem() { Header = "Copy subtree" };
+            viewSubtreeTextItem = new MenuItem() { Header = "View subtree text" };
+            searchInSubtreeItem = new MenuItem() { Header = "Search in subtree" };
+            excludeSubtreeFromSearchItem = new MenuItem() { Header = "Exclude subtree from search" };
+            goToTimeLineItem = new MenuItem() { Header = "Go to timeline" };
+            copyChildrenItem = new MenuItem() { Header = "Copy children" };
+            sortChildrenItem = new MenuItem() { Header = "Sort children" };
+            copyNameItem = new MenuItem() { Header = "Copy name" };
+            copyValueItem = new MenuItem() { Header = "Copy value" };
+            viewItem = new MenuItem() { Header = "View" };
+            showTimeItem = new MenuItem() { Header = "Show time and duration" };
+            openFileItem = new MenuItem() { Header = "Open File" };
+            copyFilePathItem = new MenuItem() { Header = "Copy file path" };
+            preprocessItem = new MenuItem() { Header = "Preprocess" };
+            hideItem = new MenuItem() { Header = "Hide" };
+            runItem = new MenuItem() { Header = "Run" };
+            debugItem = new MenuItem() { Header = "Debug" };
+            copyItem.Click += (s, a) => Copy();
+            copySubtreeItem.Click += (s, a) => CopySubtree();
+            viewSubtreeTextItem.Click += (s, a) => ViewSubtreeText();
+            searchInSubtreeItem.Click += (s, a) => SearchInSubtree();
+            excludeSubtreeFromSearchItem.Click += (s, a) => ExcludeSubtreeFromSearch();
+            goToTimeLineItem.Click += (s, a) => GoToTimeLine();
+            copyChildrenItem.Click += (s, a) => CopyChildren();
+            sortChildrenItem.Click += (s, a) => SortChildren();
+            copyNameItem.Click += (s, a) => CopyName();
+            copyValueItem.Click += (s, a) => CopyValue();
+            viewItem.Click += (s, a) => Invoke(treeView.SelectedItem as BaseNode);
+            showTimeItem.Click += (s, a) => ShowTimeAndDuration();
+            openFileItem.Click += (s, a) => OpenFile();
+            copyFilePathItem.Click += (s, a) => CopyFilePath();
+            preprocessItem.Click += (s, a) => Preprocess(treeView.SelectedItem as IPreprocessable);
+            runItem.Click += (s, a) => Run(treeView.SelectedItem as Task, debug: false);
+            debugItem.Click += (s, a) => Run(treeView.SelectedItem as Task, debug: true);
+            hideItem.Click += (s, a) => Delete();
+
+            contextMenu.Items.Add(runItem);
+            contextMenu.Items.Add(debugItem);
+            contextMenu.Items.Add(viewItem);
+            contextMenu.Items.Add(openFileItem);
+            contextMenu.Items.Add(preprocessItem);
+            contextMenu.Items.Add(searchInSubtreeItem);
+            contextMenu.Items.Add(excludeSubtreeFromSearchItem);
+            contextMenu.Items.Add(goToTimeLineItem);
+            contextMenu.Items.Add(copyItem);
+            contextMenu.Items.Add(copySubtreeItem);
+            contextMenu.Items.Add(copyFilePathItem);
+            contextMenu.Items.Add(viewSubtreeTextItem);
+            contextMenu.Items.Add(copyChildrenItem);
+            contextMenu.Items.Add(sortChildrenItem);
+            contextMenu.Items.Add(copyNameItem);
+            contextMenu.Items.Add(copyValueItem);
+            contextMenu.Items.Add(showTimeItem);
+            contextMenu.Items.Add(hideItem);
+
+            var existingTreeViewItemStyle = (Style)Application.Current.Resources[typeof(TreeViewItem)];
+            var treeViewItemStyle = new Style(typeof(TreeViewItem), existingTreeViewItemStyle);
+            treeViewItemStyle.Setters.Add(new Setter(TreeViewItem.IsExpandedProperty, new Binding("IsExpanded") { Mode = BindingMode.TwoWay }));
+            treeViewItemStyle.Setters.Add(new Setter(TreeViewItem.IsSelectedProperty, new Binding("IsSelected") { Mode = BindingMode.TwoWay }));
+            treeViewItemStyle.Setters.Add(new Setter(TreeViewItem.VisibilityProperty, new Binding("IsVisible") { Mode = BindingMode.TwoWay, Converter = new BooleanToVisibilityConverter() }));
+
+            treeViewItemStyle.Setters.Add(new EventSetter(MouseDoubleClickEvent, (MouseButtonEventHandler)OnItemDoubleClick));
+            treeViewItemStyle.Setters.Add(new EventSetter(PreviewMouseRightButtonDownEvent, (MouseButtonEventHandler)OnPreviewMouseRightButtonDown));
+            treeViewItemStyle.Setters.Add(new EventSetter(RequestBringIntoViewEvent, (RequestBringIntoViewEventHandler)TreeViewItem_RequestBringIntoView));
+            treeViewItemStyle.Setters.Add(new EventSetter(KeyDownEvent, (KeyEventHandler)OnItemKeyDown));
+
+            treeView.ContextMenu = contextMenu;
+            treeView.ItemContainerStyle = treeViewItemStyle;
+            treeView.KeyDown += TreeView_KeyDown;
+            treeView.SelectedItemChanged += TreeView_SelectedItemChanged;
+            treeView.GotFocus += (s, a) => ActiveTreeView = treeView;
+
+            ActiveTreeView = treeView;
+
+            searchLogControl.ResultsList.ItemContainerStyle = treeViewItemStyle;
+            searchLogControl.ResultsList.SelectedItemChanged += ResultsList_SelectionChanged;
+            searchLogControl.ResultsList.GotFocus += (s, a) => ActiveTreeView = searchLogControl.ResultsList;
+            searchLogControl.ResultsList.ContextMenu = sharedTreeContextMenu;
+
+            propertiesAndItemsControl.ResultsList.ItemContainerStyle = treeViewItemStyle;
+            propertiesAndItemsControl.ResultsList.SelectedItemChanged += ResultsList_SelectionChanged;
+            propertiesAndItemsControl.ResultsList.GotFocus += (s, a) => ActiveTreeView = propertiesAndItemsControl.ResultsList;
+            propertiesAndItemsControl.ResultsList.ContextMenu = sharedTreeContextMenu;
+
+            if (archiveFile != null)
+            {
+                findInFilesControl.ExecuteSearch = FindInFiles;
+                findInFilesControl.ResultsTreeBuilder = BuildFindResults;
+
+                findInFilesControl.GotFocus += (s, a) => ActiveTreeView = findInFilesControl.ResultsList;
+                findInFilesControl.ResultsList.ItemContainerStyle = treeViewItemStyle;
+                findInFilesControl.ResultsList.GotFocus += (s, a) => ActiveTreeView = findInFilesControl.ResultsList;
+                findInFilesControl.ResultsList.ContextMenu = sharedTreeContextMenu;
+
+                filesTab.Visibility = Visibility.Visible;
+                findInFilesTab.Visibility = Visibility.Visible;
+                PopulateFilesTab();
+                filesTree.ResultsList.ItemContainerStyle = treeViewItemStyle;
+
+                filesTree.TextChanged += FilesTree_SearchTextChanged;
+
+                var text =
+@"This log contains the full text of projects and imported files used during the build.
+You can use the 'Files' tab in the bottom left to view these files and the 'Find in Files' tab for full-text search.
+For many nodes in the tree (Targets, Tasks, Errors, Projects, etc) pressing SPACE or ENTER or double-clicking 
+on the node will navigate to the corresponding source code associated with the node.
+
+More functionality is available from the right-click context menu for each node.
+Right-clicking a project node may show the 'Preprocess' option if the version of MSBuild was at least 15.3.";
+                build.Unseal();
+                build.AddChild(new Note { Text = text });
+                build.Seal();
+            }
+
+            breadCrumb.SelectionChanged += BreadCrumb_SelectionChanged;
+
+            Loaded += BuildControl_Loaded;
+
+            preprocessedFileManager = new PreprocessedFileManager(this.Build, sourceFileResolver);
+            preprocessedFileManager.DisplayFile += filePath => DisplayFile(filePath);
+
+            centralTabControl.SelectionChanged += CentralTabControl_SelectionChanged;
+        }
+
+        private void CollectStrings(BaseNode root, StringCache strings)
+        {
+            switch (root)
+            {
+                case Property property:
+                    strings.Intern(property.Name);
+                    strings.Intern(property.Value);
+                    break;
+                case Item item:
+                    strings.Intern(item.Text);
+                    break;
+                case Metadata metadata:
+                    strings.Intern(metadata.Name);
+                    strings.Intern(metadata.Value);
+                    break;
+                case Folder folder:
+                    strings.Intern(folder.Name);
+                    break;
+                default:
+                    break;
+            }
+
+            if (root is TreeNode treeNode)
+            {
+                foreach (var child in treeNode.Children)
+                {
+                    CollectStrings(child, strings);
+                }
+            }
+        }
+
+        private IEnumerable<SearchResult> FindPropertiesAndItems(IProjectOrEvaluation projectOrEvaluation, string searchText)
+        {
+            if (projectOrEvaluation is not TimedNode node)
+            {
+                return null;
+            }
+
+            return null;
+        }
+
+        private void CentralTabControl_SelectionChanged(object sender, SelectionChangedEventArgs e)
+        {
+            var selectedItem = centralTabControl.SelectedItem as TabItem;
+            if (selectedItem == null)
+            {
+                return;
+            }
+            else if (selectedItem.Name == nameof(timelineTab))
+            {
+                PopulateTimeline();
+            }
+            else if (selectedItem.Name == nameof(projectGraphTab))
+            {
+                PopulateProjectGraph();
+            }
+        }
+
+        private void FilesTree_SearchTextChanged(string text)
+        {
+            var list = filesTree.ResultsList.ItemsSource as IEnumerable<object>;
+            if (list != null)
+            {
+                UpdateFileVisibility(list.OfType<NamedNode>(), text);
+            }
+        }
+
+        private bool UpdateFileVisibility(IEnumerable<NamedNode> items, string text)
+        {
+            bool visible = false;
+
+            if (items == null)
+            {
+                return false;
+            }
+
+            foreach (var item in items)
+            {
+                if (item is Folder folder)
+                {
+                    var subItems = folder.Children.OfType<NamedNode>();
+                    var folderVisibility = UpdateFileVisibility(subItems, text);
+                    folder.IsVisible = folderVisibility;
+                    visible |= folderVisibility;
+                }
+                else if (item is SourceFile file)
+                {
+                    if (string.IsNullOrEmpty(text) || file.SourceFilePath.IndexOf(text, StringComparison.OrdinalIgnoreCase) > -1)
+                    {
+                        visible = true;
+                        file.IsVisible = true;
+                    }
+                    else
+                    {
+                        file.IsVisible = false;
+                    }
+
+                    var subItems = file.Children.OfType<NamedNode>();
+                    var fileVisibility = UpdateFileVisibility(subItems, text);
+                    file.IsVisible |= fileVisibility;
+                    visible |= fileVisibility;
+                }
+                else if (item is Target || item is Task)
+                {
+                    if (string.IsNullOrEmpty(text) || item.Name.IndexOf(text, StringComparison.OrdinalIgnoreCase) > -1)
+                    {
+                        visible = true;
+                        item.IsVisible = true;
+                    }
+                    else
+                    {
+                        item.IsVisible = false;
+                    }
+                }
+            }
+
+            return visible;
+        }
+
+        public void SelectTree()
+        {
+            centralTabControl.SelectedIndex = 0;
+        }
+
+        private void PopulateTimeline()
+        {
+            if (this.timeline.Timeline == null)
+            {
+                var timeline = new Timeline(Build);
+                this.timeline.BuildControl = this;
+                this.timeline.SetTimeline(timeline);
+                this.timelineWatermark.Visibility = Visibility.Hidden;
+                this.timeline.Visibility = Visibility.Visible;
+            }
+        }
+
+        private Microsoft.Msagl.Drawing.Graph graph;
+
+        private void PopulateProjectGraph()
+        {
+            if (graph != null)
+            {
+                return;
+            }
+
+            graph = new MsaglProjectGraphConstructor().FromBuild(Build);
+            projectGraphControl.BuildControl = this;
+
+            if (graph.NodeCount > 1000 || graph.EdgeCount > 10000)
+            {
+                centralTabControl.SelectedIndex = 0;
+                projectGraphTab.Visibility = Visibility.Collapsed;
+                return;
+            }
+
+            projectGraphControl.SetGraph(graph);
+            projectGraphControl.Visibility = Visibility.Visible;
+            projectGraphWatermark.Visibility = Visibility.Collapsed;
+        }
+
+        private static string[] searchExamples = new[]
+        {
+            "Copying file from ",
+            "Resolved file path is ",
+            "There was a conflict",
+            "Encountered conflict between",
+            "Building target completely ",
+            "is newer than output ",
+            "Property reassignment: $(",
+            "out-of-date",
+            "csc $task",
+            "ResolveAssemblyReference $task",
+            "$task $time",
+            "$message CompilerServer failed",
+        };
+
+        private static string[] nodeKinds = new[]
+        {
+            "$project",
+            "$projectevaluation",
+            "$target",
+            "$task",
+            "$error",
+            "$warning",
+            "$message",
+            "$property",
+            "$item",
+            "$additem",
+            "$removeitem",
+            "$metadata",
+            "$copytask",
+            "$csc",
+            "$rar",
+            "$import",
+            "$noimport"
+        };
+
+        Inline MakeLink(string query, SearchAndResultsControl searchControl, string before = " • ", string after = "\r\n")
+        {
+            var hyperlink = new Hyperlink(new Run(query));
+            hyperlink.Click += (s, e) => searchControl.SearchText = query;
+
+            var span = new System.Windows.Documents.Span();
+            if (before != null)
+            {
+                span.Inlines.Add(new Run(before));
+            }
+
+            span.Inlines.Add(hyperlink);
+
+            if (after != null)
+            {
+                if (after == "\r\n")
+                {
+                    span.Inlines.Add(new LineBreak());
+                }
+                else
+                {
+                    span.Inlines.Add(new Run(after));
+                }
+            }
+
+            return span;
+        }
+
+        private void UpdateWatermark()
+        {
+            string watermarkText1 = @"Type in the search box to search. Press Ctrl+F to focus the search box. Results (up to 1000) will display here.
+
+Search for multiple words separated by space (space means AND). Enclose multiple words in double-quotes """" to search for the exact phrase. A single word in quotes means exact match (turns off substring search).
+
+Use syntax like '$property Prop' to narrow results down by item kind. Supported kinds: ";
+
+            string watermarkText2 = @"Use the under(FILTER) clause to only include results where any of the nodes in the parent chain matches the FILTER. Use project(...) to filter by parent project. Examples:
+ • $task csc under($project Core)
+ • Copying file project(ProjectA)
+
+Append [[$time]], [[$start]] and/or [[$end]] to show times and/or durations and sort the results by start time or duration descending (for tasks, targets and projects).
+
+Examples:
+";
+
+            var watermark = new TextBlock();
+            watermark.Inlines.Add(watermarkText1);
+
+            bool isFirst = true;
+            foreach (var nodeKind in nodeKinds)
+            {
+                if (!isFirst)
+                {
+                    watermark.Inlines.Add(", ");
+                }
+
+                isFirst = false;
+                watermark.Inlines.Add(MakeLink(nodeKind, searchLogControl, before: null, after: null));
+            }
+
+            watermark.Inlines.Add(new LineBreak());
+            watermark.Inlines.Add(new LineBreak());
+
+            AddTextWithHyperlinks(watermarkText2, watermark.Inlines, searchLogControl);
+
+            foreach (var example in searchExamples)
+            {
+                watermark.Inlines.Add(MakeLink(example, searchLogControl));
+            }
+
+            var recentSearches = SettingsService.GetRecentSearchStrings();
+            if (recentSearches.Any())
+            {
+                watermark.Inlines.Add(@"
+Recent:
+");
+
+                foreach (var recentSearch in recentSearches.Where(s => !searchExamples.Contains(s) && !nodeKinds.Contains(s)))
+                {
+                    watermark.Inlines.Add(MakeLink(recentSearch, searchLogControl));
+                }
+            }
+
+            searchLogControl.WatermarkContent = watermark;
+        }
+
+        private void UpdatePropertiesAndItemsWatermark()
+        {
+            string watermarkText1 = $@"Look up properties or items for the selected project " +
+                "or a node under a project or evaluation. " +
+                "Properties and items might not be available for some projects.\n\n" +
+                "Surround the search term in quotes to find an exact match " +
+                "(turns off substring search). Prefix the search term with " +
+                "[[name=]] or [[value=]] to only search property and metadata names " +
+                "or values. Add [[$property]], [[$item]] or [[$metadata]] to limit search " +
+                "to a specific node type.";
+
+            var watermark = new TextBlock();
+            AddTextWithHyperlinks(watermarkText1, watermark.Inlines, propertiesAndItemsControl);
+
+            watermark.Inlines.Add(new LineBreak());
+            watermark.Inlines.Add(new LineBreak());
+
+            var recentSearches = SettingsService.GetRecentSearchStrings("PropertiesAndItems");
+            if (recentSearches.Any())
+            {
+                watermark.Inlines.Add(@"
+Recent:
+");
+
+                foreach (var recentSearch in recentSearches)
+                {
+                    watermark.Inlines.Add(MakeLink(recentSearch, propertiesAndItemsControl));
+                }
+            }
+
+            propertiesAndItemsControl.WatermarkContent = watermark;
+        }
+
+        public void AddTextWithHyperlinks(string text, InlineCollection result, SearchAndResultsControl searchControl)
+        {
+            const string openParen = "[[";
+            const string closeParen = "]]";
+            var chunks = TextUtilities.SplitIntoParenthesizedSpans(text, openParen, closeParen);
+            foreach (var chunk in chunks)
+            {
+                if (chunk.StartsWith(openParen) && chunk.EndsWith(closeParen))
+                {
+                    var link = chunk.Substring(openParen.Length, chunk.Length - openParen.Length - closeParen.Length);
+                    result.Add(MakeLink(link, searchControl, before: null, after: null));
+                }
+                else
+                {
+                    result.Add(chunk);
+                }
+            }
+        }
+
+        private void Preprocess(IPreprocessable project) => preprocessedFileManager.ShowPreprocessed(project);
+
+        private void Run(Task task, bool debug = false)
+        {
+            var logFilePath = Build.LogFilePath;
+            if (!File.Exists(logFilePath))
+            {
+                MessageBox.Show($"The log file {logFilePath} doesn't exist on disk. Please save the log to disk and reopen it from disk.");
+                return;
+            }
+
+            var taskRunner = Path.Combine(Path.GetDirectoryName(Process.GetCurrentProcess().MainModule.FileName), "TaskRunner.exe");
+            if (!File.Exists(taskRunner))
+            {
+                MessageBox.Show("File not found: " + taskRunner);
+                return;
+            }
+
+            try
+            {
+                Process.Start(taskRunner.QuoteIfNeeded(), $"{logFilePath} {task.Index} pause{(debug ? " debug" : "")}");
+            }
+            catch (Exception ex)
+            {
+                MessageBox.Show(ex.ToString());
+            }
+        }
+
+        private void ContextMenu_Opened(object sender, RoutedEventArgs e)
+        {
+            var node = treeView.SelectedItem as BaseNode;
+            var visibility = node is NameValueNode ? Visibility.Visible : Visibility.Collapsed;
+            copyNameItem.Visibility = visibility;
+            copyValueItem.Visibility = visibility;
+            viewItem.Visibility = CanView(node) ? Visibility.Visible : Visibility.Collapsed;
+            openFileItem.Visibility = CanOpenFile(node) ? Visibility.Visible : Visibility.Collapsed;
+            copyFilePathItem.Visibility = node is IHasSourceFile ? Visibility.Visible : Visibility.Collapsed;
+            var hasChildren = node is TreeNode t && t.HasChildren;
+            copySubtreeItem.Visibility = hasChildren ? Visibility.Visible : Visibility.Collapsed;
+            viewSubtreeTextItem.Visibility = copySubtreeItem.Visibility;
+            showTimeItem.Visibility = node is TimedNode ? Visibility.Visible : Visibility.Collapsed;
+            searchInSubtreeItem.Visibility = hasChildren && node is TimedNode ? Visibility.Visible : Visibility.Collapsed;
+            excludeSubtreeFromSearchItem.Visibility = hasChildren && node is TimedNode ? Visibility.Visible : Visibility.Collapsed;
+            goToTimeLineItem.Visibility = node is TimedNode ? Visibility.Visible : Visibility.Collapsed;
+            copyChildrenItem.Visibility = copySubtreeItem.Visibility;
+            sortChildrenItem.Visibility = copySubtreeItem.Visibility;
+            preprocessItem.Visibility = node is IPreprocessable p && preprocessedFileManager.CanPreprocess(p) ? Visibility.Visible : Visibility.Collapsed;
+            Visibility canRun = Build?.LogFilePath != null && node is Task ? Visibility.Visible : Visibility.Collapsed;
+            runItem.Visibility = canRun;
+            debugItem.Visibility = canRun;
+            hideItem.Visibility = node is TreeNode ? Visibility.Visible : Visibility.Collapsed;
+        }
+
+        private object FindInFiles(string searchText, int maxResults, CancellationToken cancellationToken)
+        {
+            var results = new List<(string, IEnumerable<(int, string)>)>();
+
+            foreach (var file in archiveFile.Files)
+            {
+                if (cancellationToken.IsCancellationRequested)
+                {
+                    return null;
+                }
+
+                var haystack = file.Value;
+                var resultsInFile = haystack.Find(searchText);
+                if (resultsInFile.Count > 0)
+                {
+                    results.Add((file.Key, resultsInFile.Select(lineNumber => (lineNumber, haystack.GetLineText(lineNumber)))));
+                }
+            }
+
+            return results;
+        }
+
+        private IEnumerable BuildFindResults(object resultsObject, bool moreAvailable = false)
+        {
+            if (resultsObject == null)
+            {
+                return null;
+            }
+
+            var results = resultsObject as IEnumerable<(string, IEnumerable<(int, string)>)>;
+
+            var root = new Folder();
+
+            // root.Children.Add(new Message { Text = "Elapsed " + Elapsed.ToString() });
+
+            if (results != null)
+            {
+                foreach (var file in results)
+                {
+                    var folder = new SourceFile()
+                    {
+                        Name = Path.GetFileName(file.Item1),
+                        SourceFilePath = file.Item1,
+                        IsExpanded = true
+                    };
+                    root.AddChild(folder);
+                    foreach (var line in file.Item2)
+                    {
+                        var sourceFileLine = new SourceFileLine()
+                        {
+                            LineNumber = line.Item1 + 1,
+                            LineText = line.Item2
+                        };
+                        folder.AddChild(sourceFileLine);
+                    }
+                }
+            }
+
+            if (!root.HasChildren && !string.IsNullOrEmpty(findInFilesControl.SearchText))
+            {
+                root.Children.Add(new Message
+                {
+                    Text = "No results found."
+                });
+            }
+
+            return root.Children;
+        }
+
+        private void PopulateFilesTab()
+        {
+            var root = new Folder();
+
+            foreach (var file in archiveFile.Files.OrderBy(kvp => kvp.Key, StringComparer.OrdinalIgnoreCase))
+            {
+                AddSourceFile(root, file.Key);
+            }
+
+            foreach (var taskAssembly in Build.TaskAssemblies)
+            {
+                var filePath = ArchiveFile.CalculateArchivePath(taskAssembly.Key);
+                var sourceFile = AddSourceFile(root, filePath);
+                foreach (var taskName in taskAssembly.Value.OrderBy(s => s))
+                {
+                    var task = new Task
+                    {
+                        Name = taskName
+                    };
+                    sourceFile.AddChild(task);
+                }
+            }
+
+            foreach (var subFolder in root.Children.OfType<Folder>())
+            {
+                CompressTree(subFolder);
+            }
+
+            filesTree.DisplayItems(root.Children);
+            filesTree.GotFocus += (s, a) => ActiveTreeView = filesTree.ResultsList;
+            filesTree.ContextMenu = filesTreeContextMenu;
+        }
+
+        private SourceFile AddSourceFile(Folder folder, string filePath)
+        {
+            var parts = filePath.Split('\\', '/');
+            return AddSourceFile(folder, filePath, parts, 0);
+        }
+
+        private void CompressTree(Folder parent)
+        {
+            if (parent.Children.Count == 1 && parent.Children[0] is Folder subfolder)
+            {
+                parent.Children.Clear();
+                var grandchildren = subfolder.Children.ToArray();
+                subfolder.Children.Clear();
+                foreach (var grandChild in grandchildren)
+                {
+                    parent.Children.Add(grandChild);
+                }
+
+                parent.Name = Path.Combine(parent.Name, subfolder.Name);
+                CompressTree(parent);
+            }
+            else
+            {
+                foreach (var subFolder in parent.Children.OfType<Folder>())
+                {
+                    CompressTree(subFolder);
+                }
+            }
+        }
+
+        private SourceFile AddSourceFile(Folder folder, string filePath, string[] parts, int index)
+        {
+            if (index == parts.Length - 1)
+            {
+                var file = new SourceFile()
+                {
+                    SourceFilePath = filePath,
+                    Name = parts[index]
+                };
+
+                foreach (var target in GetTargets(filePath))
+                {
+                    file.AddChild(new Target()
+                    {
+                        Name = target,
+                        SourceFilePath = filePath
+                    });
+                }
+
+                folder.AddChild(file);
+                return file;
+            }
+            else
+            {
+                var subfolder = folder.GetOrCreateNodeWithName<Folder>(parts[index]);
+                subfolder.IsExpanded = true;
+                return AddSourceFile(subfolder, filePath, parts, index + 1);
+            }
+        }
+
+        private IEnumerable<string> GetTargets(string file)
+        {
+            if (file.EndsWith(".targets") == false)
+            {
+                yield break;
+            }
+
+            var content = sourceFileResolver.GetSourceFileText(file);
+            var contentText = content.Text;
+            if (string.IsNullOrWhiteSpace(contentText))
+            {
+                yield break;
+            }
+
+            var doc = new XmlDocument();
+            try
+            {
+                doc.LoadXml(contentText);
+            }
+            catch (Exception)
+            {
+                yield break;
+            }
+
+            if (doc.DocumentElement == null)
+            {
+                yield break;
+            }
+
+            var nsmgr = new XmlNamespaceManager(doc.NameTable);
+            nsmgr.AddNamespace("x", doc.DocumentElement.NamespaceURI);
+            var xmlNodeList = doc.SelectNodes(@"//x:Project/x:Target[@Name]", nsmgr);
+            if (xmlNodeList == null)
+            {
+                yield break;
+            }
+
+            foreach (XmlNode selectNode in xmlNodeList)
+            {
+                yield return selectNode.Attributes["Name"].Value;
+            }
+        }
+
+        /// <summary>
+        /// This is needed as a workaround for a weird bug. When the breadcrumb spans multiple lines
+        /// and we click on an item on the first line, it truncates the breadcrumb up to that item.
+        /// The fact that the breadcrumb moves down while the Mouse is captured results in a MouseMove
+        /// in the ListBox, which triggers moving selection to top and selecting the first item.
+        /// Without this "reentrancy" guard the event would be handled twice, with just the root
+        /// of the chain left in the breadcrumb at the end.
+        /// </summary>
+        private bool isProcessingBreadcrumbClick = false;
+        internal static TimeSpan Elapsed;
+
+        private void BreadCrumb_SelectionChanged(object sender, SelectionChangedEventArgs e)
+        {
+            if (isProcessingBreadcrumbClick)
+            {
+                return;
+            }
+
+            isProcessingBreadcrumbClick = true;
+            var node = breadCrumb.SelectedItem as TreeNode;
+            if (node != null)
+            {
+                SelectItem(node);
+                treeView.Focus();
+                e.Handled = true;
+            }
+
+            // turn it off only after the storm of layouts caused by the mouse click has subsided
+            Dispatcher.InvokeAsync(() => { isProcessingBreadcrumbClick = false; }, DispatcherPriority.Background);
+        }
+
+        private void TreeView_SelectedItemChanged(object sender, RoutedPropertyChangedEventArgs<object> e)
+        {
+            var item = treeView.SelectedItem;
+            if (item != null)
+            {
+                UpdateBreadcrumb(item);
+                UpdateProjectContext(item);
+            }
+        }
+
+        private void ResultsList_SelectionChanged(object sender, RoutedPropertyChangedEventArgs<object> e)
+        {
+            var treeView = sender as TreeView;
+            if (treeView != null && treeView.SelectedItem is ProxyNode proxy)
+            {
+                var item = proxy.Original;
+                if (item != null)
+                {
+                    SelectItem(item);
+                }
+            }
+        }
+
+        public void UpdateProjectContext(object item)
+        {
+            if (item is not BaseNode node)
+            {
+                return;
+            }
+
+            ProjectEvaluation projectEvaluation;
+
+            var project = node.GetNearestParentOrSelf<Project>();
+            if (project != null)
+            {
+                if (project.FindChild<Folder>(Strings.Items) != null)
+                {
+                    SetProjectContext(project);
+                    return;
+                }
+
+                projectEvaluation = Build.FindEvaluation(project.EvaluationId);
+                if (projectEvaluation != null && projectEvaluation.FindChild<Folder>(Strings.Items) != null)
+                {
+                    SetProjectContext(projectEvaluation);
+                    return;
+                }
+
+                SetProjectContext(null);
+                return;
+            }
+
+            projectEvaluation = node.GetNearestParentOrSelf<ProjectEvaluation>();
+            if (projectEvaluation != null && projectEvaluation.FindChild<Folder>(Strings.Items) != null)
+            {
+                SetProjectContext(projectEvaluation);
+                return;
+            }
+
+            SetProjectContext(null);
+        }
+
+        private object projectContext;
+
+        public void SetProjectContext(object contents)
+        {
+            projectContext = contents;
+            propertiesAndItemsContext.Content = contents;
+            var visibility = contents != null ? Visibility.Visible : Visibility.Collapsed;
+            projectContextBorder.Visibility = visibility;
+            propertiesAndItemsControl.TopPanel.Visibility = visibility;
+        }
+
+        public IProjectOrEvaluation GetProjectContext()
+        {
+            return projectContext as IProjectOrEvaluation;
+        }
+
+        public void UpdateBreadcrumb(object item)
+        {
+            var node = item as BaseNode;
+            IEnumerable<object> chain = node?.GetParentChainIncludingThis();
+            if (chain == null || !chain.Any())
+            {
+                chain = new[] { item };
+            }
+            else
+            {
+                chain = IntersperseWithSeparators(chain).ToArray();
+            }
+
+            breadCrumb.ItemsSource = chain;
+            breadCrumb.SelectedIndex = -1;
+        }
+
+        private IEnumerable<object> IntersperseWithSeparators(IEnumerable<object> list)
+        {
+            bool first = true;
+            foreach (var item in list)
+            {
+                if (first)
+                {
+                    first = false;
+                }
+                else
+                {
+                    yield return new Separator();
+                }
+
+                yield return item;
+            }
+        }
+
+        private void BuildControl_Loaded(object sender, RoutedEventArgs e)
+        {
+            scrollViewer = treeView.Template.FindName("_tv_scrollviewer_", treeView) as ScrollViewer;
+
+            if (!Build.Succeeded)
+            {
+                var firstError = Build.FindFirstInSubtreeIncludingSelf<Error>();
+                if (firstError != null)
+                {
+                    SelectItem(firstError);
+                    treeView.Focus();
+                }
+
+                if (InitialSearchText == null)
+                {
+                    InitialSearchText = "$error";
+                }
+            }
+
+            if (InitialSearchText != null)
+            {
+                searchLogControl.SearchText = InitialSearchText;
+            }
+        }
+
+        public string InitialSearchText { get; set; }
+
+        public void SelectItem(BaseNode item)
+        {
+            var parentChain = item.GetParentChainIncludingThis();
+            if (!parentChain.Any())
+            {
+                return;
+            }
+
+            SelectTree();
+            treeView.SelectContainerFromItem<object>(parentChain);
+        }
+
+        private void TreeView_KeyDown(object sender, KeyEventArgs args)
+        {
+            if (args.Key == Key.Delete)
+            {
+                Delete();
+                args.Handled = true;
+            }
+            else if (args.Key == Key.C && args.KeyboardDevice.Modifiers == ModifierKeys.Control)
+            {
+                CopySubtree();
+                args.Handled = true;
+            }
+            else if (args.Key >= Key.A && args.Key <= Key.Z && args.KeyboardDevice.Modifiers == ModifierKeys.None)
+            {
+                SelectItemByKey((char)('A' + args.Key - Key.A));
+                args.Handled = true;
+            }
+        }
+
+        private int characterMatchPrefixLength = 0;
+
+        private void SelectItemByKey(char ch)
+        {
+            ch = char.ToLowerInvariant(ch);
+
+            var selectedItem = treeView.SelectedItem as BaseNode;
+            if (selectedItem == null)
+            {
+                return;
+            }
+
+            var parent = selectedItem.Parent;
+            if (parent == null)
+            {
+                return;
+            }
+
+            var selectedText = GetText(selectedItem);
+            var prefix = selectedText.Substring(0, Math.Min(characterMatchPrefixLength, selectedText.Length));
+
+            var items = selectedItem.EnumerateSiblingsCycle();
+
+        search:
+            foreach (var item in items)
+            {
+                var text = GetText(item);
+                if (characterMatchPrefixLength < text.Length && text.StartsWith(prefix, StringComparison.OrdinalIgnoreCase))
+                {
+                    var character = text[characterMatchPrefixLength];
+                    if (char.ToLowerInvariant(character) == ch)
+                    {
+                        characterMatchPrefixLength++;
+                        SelectItem(item);
+                        return;
+                    }
+                }
+            }
+
+            if (characterMatchPrefixLength > 0)
+            {
+                characterMatchPrefixLength = 0;
+                prefix = "";
+                items = items.Skip(1).Concat(items.Take(1));
+                goto search;
+            }
+
+            string GetText(BaseNode node)
+            {
+                if (node is IHasTitle hasTitle)
+                {
+                    return hasTitle.Title;
+                }
+                else
+                {
+                    return node.ToString();
+                }
+            }
+        }
+
+        public void FocusSearch()
+        {
+            if (leftPaneTabControl.SelectedItem == searchLogTab)
+            {
+                searchLogControl.searchTextBox.Focus();
+            }
+            else if (leftPaneTabControl.SelectedItem == findInFilesTab)
+            {
+                findInFilesControl.searchTextBox.Focus();
+            }
+            else if (leftPaneTabControl.SelectedItem == propertiesAndItemsTab)
+            {
+                propertiesAndItemsControl.searchTextBox.Focus();
+            }
+        }
+
+        public void SelectSearchTab()
+        {
+            leftPaneTabControl.SelectedItem = searchLogTab;
+        }
+
+        public void Delete()
+        {
+            var node = treeView.SelectedItem as TreeNode;
+            if (node != null)
+            {
+                MoveSelectionOut(node);
+                node.IsVisible = false;
+            }
+        }
+
+        public void Copy()
+        {
+            var treeNode = treeView.SelectedItem;
+            if (treeNode != null)
+            {
+                var text = treeNode.ToString();
+                CopyToClipboard(text);
+            }
+        }
+
+        public void CopySubtree()
+        {
+            if (treeView.SelectedItem is BaseNode treeNode)
+            {
+                var text = Microsoft.Build.Logging.StructuredLogger.StringWriter.GetString(treeNode);
+                CopyToClipboard(text);
+            }
+        }
+
+        public void ViewSubtreeText()
+        {
+            if (treeView.SelectedItem is BaseNode treeNode)
+            {
+                var text = Microsoft.Build.Logging.StructuredLogger.StringWriter.GetString(treeNode);
+                DisplayText(text, treeNode.ToString());
+            }
+        }
+
+        public void ShowTimeAndDuration()
+        {
+            if (treeView.SelectedItem is TimedNode timedNode)
+            {
+                var text = timedNode.GetTimeAndDurationText();
+                DisplayText(text, timedNode.ToString());
+            }
+        }
+
+        public void OpenFile()
+        {
+            if (treeView.SelectedItem is Import import)
+            {
+                DisplayFile(import.ImportedProjectFilePath, evaluation: import.GetNearestParent<ProjectEvaluation>());
+            }
+        }
+
+        public void CopyFilePath()
+        {
+            string toCopy = null;
+            if (treeView.SelectedItem is Import import)
+            {
+                toCopy = import.ImportedProjectFilePath;
+            }
+            else if (treeView.SelectedItem is IHasSourceFile file)
+            {
+                toCopy = file.SourceFilePath;
+            }
+
+            if (toCopy != null)
+            {
+                CopyToClipboard(toCopy);
+            }
+        }
+
+        public void SearchInSubtree()
+        {
+            if (treeView.SelectedItem is TimedNode treeNode)
+            {
+                searchLogControl.SearchText += $" under(${treeNode.Index})";
+                SelectSearchTab();
+            }
+        }
+
+        public void ExcludeSubtreeFromSearch()
+        {
+            if (treeView.SelectedItem is TimedNode treeNode)
+            {
+                searchLogControl.SearchText += $" notunder(${treeNode.Index})";
+                SelectSearchTab();
+            }
+        }
+
+        public void GoToTimeLine()
+        {
+            var treeNode = treeView.SelectedItem as TimedNode;
+            if (treeNode != null)
+            {
+                centralTabControl.SelectedIndex = 1;
+                this.timeline.GoToTimedNode(treeNode);
+            }
+        }
+
+        public void CopyChildren()
+        {
+            if (treeView.SelectedItem is TreeNode node && node.HasChildren)
+            {
+                // the texts have \n for line breaks, expand to \r\n
+                var children = node.Children.Select(c => c.ToString().Replace("\n", "\r\n"));
+                var text = string.Join(Environment.NewLine, children);
+                CopyToClipboard(text);
+            }
+        }
+
+        public void SortChildren()
+        {
+            var selectedItem = treeView.SelectedItem;
+            if (selectedItem is TreeNode treeNode)
+            {
+                treeNode.SortChildren();
+            }
+        }
+
+        private void CopyAll(TreeView tree = null)
+        {
+            tree = tree ?? ActiveTreeView;
+            if (tree == null)
+            {
+                return;
+            }
+
+            var sb = new StringBuilder();
+            foreach (var item in tree.Items.OfType<BaseNode>())
+            {
+                var text = Microsoft.Build.Logging.StructuredLogger.StringWriter.GetString(item);
+                sb.Append(text);
+                if (!text.Contains("\n"))
+                {
+                    sb.AppendLine();
+                }
+            }
+
+            CopyToClipboard(sb.ToString());
+        }
+
+        private void CopyPaths(TreeView tree = null)
+        {
+            tree = tree ?? ActiveTreeView;
+            if (tree == null)
+            {
+                return;
+            }
+
+            var sb = new StringBuilder();
+            foreach (var item in tree.Items.OfType<TreeNode>())
+            {
+                item.VisitAllChildren<BaseNode>(s =>
+                {
+                    if (s is SourceFile file && !string.IsNullOrEmpty(file.SourceFilePath))
+                    {
+                        sb.AppendLine(file.SourceFilePath);
+                    }
+                });
+            }
+
+            CopyToClipboard(sb.ToString());
+        }
+
+        private static void CopyToClipboard(string text)
+        {
+            try
+            {
+                text = text.Replace("\0", "");
+                Clipboard.SetText(text);
+            }
+            catch (Exception)
+            {
+                // clipboard API is notoriously flaky
+            }
+        }
+
+        public void CopyName()
+        {
+            var nameValueNode = treeView.SelectedItem as NameValueNode;
+            if (nameValueNode != null)
+            {
+                CopyToClipboard(nameValueNode.Name);
+            }
+        }
+
+        public void CopyValue()
+        {
+            var nameValueNode = treeView.SelectedItem as NameValueNode;
+            if (nameValueNode != null)
+            {
+                CopyToClipboard(nameValueNode.Value);
+            }
+        }
+
+        private void MoveSelectionOut(BaseNode node)
+        {
+            var parent = node.Parent;
+            if (parent == null)
+            {
+                return;
+            }
+
+            var next = parent.FindNextChild<BaseNode>(node);
+            if (next != null)
+            {
+                node.IsSelected = false;
+                next.IsSelected = true;
+                return;
+            }
+
+            var previous = parent.FindPreviousChild<BaseNode>(node);
+            if (previous != null)
+            {
+                node.IsSelected = false;
+                previous.IsSelected = true;
+            }
+            else
+            {
+                node.IsSelected = false;
+                parent.IsSelected = true;
+            }
+        }
+
+        private void OnItemKeyDown(object sender, KeyEventArgs args)
+        {
+            if (args.Key == Key.Space || args.Key == Key.Return)
+            {
+                var treeNode = GetNode(args);
+                if (treeNode != null)
+                {
+                    args.Handled = Invoke(treeNode);
+                }
+            }
+
+            if (args.Key == Key.Escape)
+            {
+                if (documentWell.IsVisible)
+                {
+                    documentWell.Hide();
+                }
+            }
+        }
+
+        private void OnItemDoubleClick(object sender, MouseButtonEventArgs args)
+        {
+            // workaround for http://stackoverflow.com/a/36244243/37899
+            var treeViewItem = sender as TreeViewItem;
+            if (!treeViewItem.IsSelected)
+            {
+                return;
+            }
+
+            var node = GetNode(args);
+            if (node != null)
+            {
+                args.Handled = Invoke(node);
+            }
+        }
+
+        private void OnPreviewMouseRightButtonDown(object sender, MouseButtonEventArgs args)
+        {
+            if (sender is TreeViewItem treeViewItem)
+            {
+                treeViewItem.IsSelected = true;
+            }
+        }
+
+        private bool CanView(BaseNode node)
+        {
+            return node is AbstractDiagnostic
+                || node is Project
+                || (node is Target t && t.SourceFilePath != null && sourceFileResolver.HasFile(t.SourceFilePath))
+                || (node is Task task && task.Parent is Target parentTarget && sourceFileResolver.HasFile(parentTarget.SourceFilePath))
+                || (node is IHasSourceFile ihsf && ihsf.SourceFilePath != null && sourceFileResolver.HasFile(ihsf.SourceFilePath))
+                || (node is NameValueNode nvn && nvn.IsValueShortened)
+                || (node is TextNode tn && tn.IsTextShortened);
+        }
+
+        private bool CanOpenFile(BaseNode node)
+        {
+            return node is Import i && sourceFileResolver.HasFile(i.ImportedProjectFilePath);
+        }
+
+        private bool Invoke(BaseNode treeNode)
+        {
+            if (treeNode == null)
+            {
+                return false;
+            }
+
+            try
+            {
+                switch (treeNode)
+                {
+                    case AbstractDiagnostic diagnostic:
+                        var path = diagnostic.File;
+                        if (!DisplayFile(path, diagnostic.LineNumber) &&
+                            path != null &&
+                            !Path.IsPathRooted(path) &&
+                            diagnostic.ProjectFile != null)
+                        {
+                            // path must be relative, try to normalize:
+                            path = Path.Combine(Path.GetDirectoryName(diagnostic.ProjectFile), path);
+                            return DisplayFile(path, diagnostic.LineNumber, diagnostic.ColumnNumber);
+                        }
+
+                        if (diagnostic.IsTextShortened)
+                        {
+                            return DisplayText(diagnostic.Text, diagnostic.GetType().Name);
+                        }
+
+                        break;
+                    case Target target:
+                        return DisplayTarget(target.SourceFilePath, target.Name);
+                    case Task task:
+                        return DisplayTask(task.SourceFilePath, task.Parent, task.Name);
+                    case IHasSourceFile hasSourceFile when hasSourceFile.SourceFilePath != null:
+                        int line = 0;
+                        var hasLine = hasSourceFile as IHasLineNumber;
+                        if (hasLine != null)
+                        {
+                            line = hasLine.LineNumber ?? 0;
+                        }
+
+                        ProjectEvaluation evaluation = null;
+                        if (hasSourceFile is TreeNode node)
+                        {
+                            // TODO: https://github.com/KirillOsenkov/MSBuildStructuredLog/issues/392
+                            evaluation = node.GetNearestParentOrSelf<ProjectEvaluation>();
+                        }
+
+                        return DisplayFile(hasSourceFile.SourceFilePath, line, evaluation: evaluation);
+                    case SourceFileLine sourceFileLine when sourceFileLine.Parent is SourceFile sourceFile && sourceFile.SourceFilePath != null:
+                        return DisplayFile(sourceFile.SourceFilePath, sourceFileLine.LineNumber);
+                    case NameValueNode nameValueNode when nameValueNode.IsValueShortened:
+                        return DisplayText(nameValueNode.Value, nameValueNode.Name);
+                    case TextNode textNode when textNode.IsTextShortened:
+                        return DisplayText(textNode.Text, textNode.Name ?? textNode.GetType().Name);
+                    default:
+                        return false;
+                }
+            }
+            catch
+            {
+                // in case our guessing of file path goes awry
+            }
+
+            return false;
+        }
+
+        public bool DisplayFile(string sourceFilePath, int lineNumber = 0, int column = 0, ProjectEvaluation evaluation = null)
+        {
+            var text = sourceFileResolver.GetSourceFileText(sourceFilePath);
+            if (text == null)
+            {
+                return false;
+            }
+
+            string preprocessableFilePath = Utilities.InsertMissingDriveSeparator(sourceFilePath);
+
+            Action preprocess = null;
+            if (evaluation != null)
+            {
+                preprocess = preprocessedFileManager.GetPreprocessAction(preprocessableFilePath, PreprocessedFileManager.GetEvaluationKey(evaluation));
+            }
+
+            documentWell.DisplaySource(preprocessableFilePath, text.Text, lineNumber, column, preprocess);
+            return true;
+        }
+
+        public bool DisplayText(string text, string caption = null)
+        {
+            caption = TextUtilities.SanitizeFileName(caption);
+            documentWell.DisplaySource(caption ?? "Text", text, displayPath: false);
+            return true;
+        }
+
+        private bool DisplayTask(string sourceFilePath, TreeNode parent, string name)
+        {
+            Target target = parent as Target;
+            if (target == null)
+            {
+                return DisplayFile(sourceFilePath);
+            }
+
+            return DisplayTarget(sourceFilePath, target.Name, name);
+        }
+
+        public bool DisplayTarget(string sourceFilePath, string targetName, string taskName = null)
+        {
+            var text = sourceFileResolver.GetSourceFileText(sourceFilePath);
+            if (text == null)
+            {
+                return false;
+            }
+
+            var xml = text.XmlRoot.Root;
+            IXmlElement root = xml;
+            int startPosition = 0;
+            int line = 0;
+
+            // work around a bug in Xml Parser where a virtual parent is created around the root element
+            // when the root element is preceded by trivia (comment)
+            if (root.Name == null && root.Elements.FirstOrDefault() is IXmlElement firstElement && firstElement.Name == "Project")
+            {
+                root = firstElement;
+            }
+
+            foreach (var element in root.Elements)
+            {
+                if (element.Name == "Target" && element.Attributes != null)
+                {
+                    var nameAttribute = element.AsSyntaxElement.Attributes.FirstOrDefault(a => a.Name == "Name" && a.Value == targetName);
+                    if (nameAttribute != null)
+                    {
+                        startPosition = nameAttribute.ValueNode.Start;
+
+                        if (taskName != null)
+                        {
+                            var tasks = element.Elements.Where(e => e.Name == taskName).ToArray();
+                            if (tasks.Length == 1)
+                            {
+                                startPosition = tasks[0].AsSyntaxElement.NameNode.Start;
+                            }
+                        }
+
+                        break;
+                    }
+                }
+            }
+
+            if (startPosition > 0)
+            {
+                line = text.GetLineNumberFromPosition(startPosition);
+            }
+
+            return DisplayFile(sourceFilePath, line + 1);
+        }
+
+        private static BaseNode GetNode(RoutedEventArgs args)
+        {
+            var treeViewItem = args.Source as TreeViewItem;
+            var node = treeViewItem?.DataContext as BaseNode;
+            return node;
+        }
+
+        public IEnumerable BuildResultTree(object resultsObject, bool moreAvailable = false)
+        {
+            var results = resultsObject as ICollection<SearchResult>;
+            if (results == null)
+            {
+                return results;
+            }
+
+            var root = new Folder();
+
+            if (moreAvailable)
+            {
+                var showAllButton = new ButtonNode
+                {
+                    Text = $"Showing first {results.Count} results. Show all results instead (slow)."
+                };
+
+                showAllButton.OnClick = () =>
+                {
+                    showAllButton.IsEnabled = false;
+                    searchLogControl.TriggerSearch(searchLogControl.SearchText, int.MaxValue);
+                };
+
+                root.Children.Add(showAllButton);
+            }
+
+            root.Children.Add(new Message
+            {
+                Text = $"{results.Count} result{(results.Count == 1 ? "" : "s")}. Search took: {Elapsed.ToString()}"
+            });
+
+            bool includeDuration = false;
+            bool includeStart = false;
+            bool includeEnd = false;
+
+            foreach (var r in results)
+            {
+                if (r.Duration != default)
+                {
+                    includeDuration = true;
+                }
+
+                if (r.StartTime != default)
+                {
+                    includeStart = true;
+                }
+
+                if (r.EndTime != default)
+                {
+                    includeEnd = true;
+                }
+            }
+
+            if (includeDuration)
+            {
+                results = results.OrderByDescending(r => r.Duration).ToArray();
+            }
+            else if (includeStart)
+            {
+                results = results.OrderBy(r => r.StartTime).ToArray();
+            }
+            else if (includeEnd)
+            {
+                results = results.OrderBy(r => r.EndTime).ToArray();
+            }
+
+            foreach (var result in results)
+            {
+                TreeNode parent = root;
+                var resultNode = result.Node;
+
+                bool isProject = resultNode is Project;
+                bool isTarget = resultNode is Target;
+
+                if (!includeDuration && !includeStart && !includeEnd && !isProject)
+                {
+                    var project = resultNode.GetNearestParent<Project>();
+                    if (project != null)
+                    {
+                        var projectName = ProxyNode.GetNodeText(project);
+                        parent = InsertParent(parent, project, projectName);
+                    }
+
+                    var target = resultNode.GetNearestParent<Target>();
+                    if (!isTarget && project != null && target != null && target.Project == project)
+                    {
+                        parent = InsertParent(parent, target, target.TypeName + " " + target.Name);
+                    }
+
+                    // nest under a Task, unless it's an MSBuild task higher up the parent chain
+                    var task = resultNode.GetNearestParent<Task>(t => !string.Equals(t.Name, "MSBuild", StringComparison.OrdinalIgnoreCase));
+                    if (task != null && !isTarget && project != null && task.GetNearestParent<Project>() == project)
+                    {
+                        parent = InsertParent(parent, task, task.TypeName + " " + task.Name);
+                    }
+
+                    if (resultNode is Item item &&
+                        item.Parent is NamedNode itemParent &&
+                        (itemParent is Folder || itemParent is AddItem || itemParent is RemoveItem))
+                    {
+                        parent = InsertParent(parent, itemParent);
+                    }
+
+                    if (resultNode is Metadata metadata &&
+                        metadata.Parent is Item parentItem &&
+                        parentItem.Parent is NamedNode grandparent &&
+                        (grandparent is Folder || grandparent is AddItem || grandparent is RemoveItem))
+                    {
+                        parent = InsertParent(parent, grandparent);
+                        parent = InsertParent(parent, parentItem, parentItem.Text);
+                    }
+
+                    if (parent == root)
+                    {
+                        var evaluation = resultNode.GetNearestParent<ProjectEvaluation>();
+                        if (evaluation != null)
+                        {
+                            var evaluationName = ProxyNode.GetNodeText(evaluation);
+                            parent = InsertParent(parent, evaluation, evaluationName);
+                        }
+                    }
+
+                    if (resultNode is Item item &&
+                        item.Parent is NamedNode itemParent &&
+                        (itemParent is Folder || itemParent is AddItem || itemParent is RemoveItem))
+                    {
+                        var folderProxy = parent.GetOrCreateNodeWithName<ProxyNode>(itemParent.Name);
+                        folderProxy.Original = itemParent;
+                        if (folderProxy.Highlights.Count == 0)
+                        {
+                            folderProxy.Highlights.Add(itemParent.Name);
+                        }
+
+                        parent = folderProxy;
+                        parent.IsExpanded = true;
+                    }
+
+                    if (parent == root)
+                    {
+                        var evaluation = resultNode.GetNearestParent<ProjectEvaluation>();
+                        if (evaluation != null)
+                        {
+                            var evaluationName = ProxyNode.GetNodeText(evaluation);
+                            var evaluationProxy = parent.GetOrCreateNodeWithName<ProxyNode>(evaluationName);
+                            evaluationProxy.Original = evaluation;
+                            if (evaluationProxy.Highlights.Count == 0)
+                            {
+                                evaluationProxy.Highlights.Add(evaluationName);
+                            }
+
+                            parent = evaluationProxy;
+                            parent.IsExpanded = true;
+                        }
+                    }
+                }
+
+                var proxy = new ProxyNode();
+                proxy.Original = resultNode;
+                proxy.SearchResult = result;
+                parent.Children.Add(proxy);
+            }
+
+            if (!root.HasChildren)
+            {
+                root.Children.Add(new Message { Text = "No results found." });
+            }
+
+            return root.Children;
+        }
+
+        private TreeNode InsertParent(TreeNode parent, NamedNode actualParent, string name = null)
+        {
+            name ??= actualParent.Name;
+            var folderProxy = parent.GetOrCreateNodeWithName<ProxyNode>(name);
+            folderProxy.Original = actualParent;
+            if (folderProxy.Highlights.Count == 0)
+            {
+                folderProxy.Highlights.Add(name);
+            }
+
+            folderProxy.IsExpanded = true;
+            return folderProxy;
+        }
+
+        private void TreeViewItem_RequestBringIntoView(object sender, RequestBringIntoViewEventArgs e)
+        {
+            if (scrollViewer == null)
+            {
+                return;
+            }
+
+            var treeViewItem = (TreeViewItem)sender;
+            var treeView = (TreeView)typeof(TreeViewItem).GetProperty("ParentTreeView", BindingFlags.Instance | BindingFlags.NonPublic).GetValue(treeViewItem);
+
+            if (PresentationSource.FromDependencyObject(treeViewItem) == null)
+            {
+                // the item might have disconnected by the time we run this
+                return;
+            }
+
+            Point topLeftInTreeViewCoordinates = treeViewItem.TransformToAncestor(treeView).Transform(new Point(0, 0));
+            var treeViewItemTop = topLeftInTreeViewCoordinates.Y;
+            if (treeViewItemTop < 0
+                || treeViewItemTop + treeViewItem.ActualHeight > scrollViewer.ViewportHeight
+                || treeViewItem.ActualHeight > scrollViewer.ViewportHeight)
+            {
+                // if the item is not visible or too "tall", don't do anything; let them scroll it into view
+                return;
+            }
+
+            // if the item is already fully within the viewport vertically, disallow horizontal scrolling
+            e.Handled = true;
+        }
+
+        private void TreeViewItem_Selected(object sender, RoutedEventArgs e)
+        {
+            SelectedTreeViewItem = e.OriginalSource as TreeViewItem;
+        }
+
+        public void DisplayStats()
+        {
+            var statsRoot = Build.FindChild<Folder>(f => f.Name.StartsWith(Strings.Statistics));
+            if (statsRoot != null)
+            {
+                return;
+            }
+
+            var recordStats = BinlogStats.Calculate(this.LogFilePath);
+            var records = recordStats.CategorizedRecords;
+
+            Build.Unseal();
+
+            statsRoot = DisplayRecordStats(records, Build);
+
+            var treeStats = Build.Statistics;
+            DisplayTreeStats(statsRoot, treeStats, recordStats);
+
+            //var histogram = GetHistogram(recordStats.StringSizes);
+            //var histogramNode = new CustomContentNode { Content = histogram };
+            //statsRoot.AddChild(histogramNode);
+
+            statsRoot.AddChild(new Property { Name = "BinlogFileFormatVersion", Value = Build.FileFormatVersion.ToString() });
+
+            Build.Seal();
+        }
+
+        private UIElement GetHistogram(List<int> values)
+        {
+            double width = 800;
+            double height = 200;
+            var fill = Brushes.AliceBlue;
+            var border = Brushes.LightBlue;
+
+            var canvas = new Canvas()
+            {
+                Width = width,
+                Height = height,
+                Background = Brushes.Azure
+            };
+
+            double max = values.Max();
+            int count = values.Count;
+
+            for (double x = 0; x < width; x++)
+            {
+                int startIndex = (int)(x / width * count);
+                int endIndex = (int)((x + 1) / width * count);
+                if (startIndex < 0)
+                {
+                    startIndex = 0;
+                }
+
+                if (endIndex >= count)
+                {
+                    endIndex = count;
+                }
+
+                if (startIndex >= endIndex)
+                {
+                    continue;
+                }
+
+                int sum = 0;
+                int maxInBucket = 0;
+                for (int i = startIndex; i < endIndex; i++)
+                {
+                    int value = values[i];
+                    sum += value;
+                    if (maxInBucket < value)
+                    {
+                        maxInBucket = value;
+                    }
+                }
+
+                if (sum == 0)
+                {
+                    continue;
+                }
+
+                double y = height * maxInBucket / max;
+                if (y < height / 2)
+                {
+                    y += 5;
+                }
+
+                var rect = new System.Windows.Shapes.Rectangle
+                {
+                    Width = 1,
+                    Height = y,
+                    Fill = fill,
+                    Stroke = border
+                };
+                Canvas.SetLeft(rect, x);
+                Canvas.SetTop(rect, height - y);
+
+                canvas.Children.Add(rect);
+            }
+
+            return canvas;
+        }
+
+        private void DisplayTreeStats(Folder statsRoot, BuildStatistics treeStats, BinlogStats recordStats)
+        {
+            var buildMessageNode = statsRoot.FindChild<Folder>(n => n.Name.StartsWith("BuildMessage"));
+            var taskInputsNode = buildMessageNode.FindChild<Folder>(n => n.Name.StartsWith("Task Input"));
+            var taskOutputsNode = buildMessageNode.FindChild<Folder>(n => n.Name.StartsWith("Task Output"));
+
+            AddTopTasks(treeStats.TaskParameterMessagesByTask, taskInputsNode);
+            AddTopTasks(treeStats.OutputItemMessagesByTask, taskOutputsNode);
+
+            statsRoot.AddChild(new Message { Text = BinlogStats.GetString("Strings", recordStats.StringTotalSize, recordStats.StringCount, recordStats.StringLargest) });
+            statsRoot.AddChild(new Message { Text = BinlogStats.GetString("NameValueLists", recordStats.NameValueListTotalSize, recordStats.NameValueListCount, recordStats.NameValueListLargest) });
+            statsRoot.AddChild(new Message { Text = BinlogStats.GetString("Blobs", recordStats.BlobTotalSize, recordStats.BlobCount, recordStats.BlobLargest) });
+        }
+
+        private static void AddTopTasks(Dictionary<string, List<string>> messagesByTask, Folder node)
+        {
+            var topTaskParameters = messagesByTask
+                .Select(kvp => (taskName: kvp.Key, count: kvp.Value.Count, totalSize: kvp.Value.Sum(s => s.Length * 2), largest: kvp.Value.Max(s => s.Length) * 2))
+                .OrderByDescending(kvp => kvp.totalSize)
+                .Take(20);
+            foreach (var task in topTaskParameters)
+            {
+                var name = BinlogStats.GetString(task.taskName, task.totalSize, task.count, task.largest);
+                node.AddChild(new Folder { Name = name });
+            }
+        }
+
+        private Folder DisplayRecordStats(BinlogStats.RecordsByType stats, TreeNode parent, string titlePrefix = "")
+        {
+            var node = parent.GetOrCreateNodeWithName<Folder>(titlePrefix + stats.ToString());
+            foreach (var records in stats.CategorizedRecords)
+            {
+                DisplayRecordStats(records, node);
+            }
+
+            return node;
+        }
+
+        public override string ToString()
+        {
+            return Build?.ToString();
+        }
+    }
+}