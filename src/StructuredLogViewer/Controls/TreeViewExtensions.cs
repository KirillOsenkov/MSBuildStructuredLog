﻿using System;
using System.Collections.Generic;
using System.Diagnostics;
using System.Linq;
using System.Windows;
using System.Windows.Controls;
using System.Windows.Controls.Primitives;
using System.Windows.Media;
using System.Windows.Threading;

namespace StructuredLogViewer.Controls
{
    public static class TreeViewExtensions
    {
        /// <summary>
        /// Selects an item in a (possibly virtualized) TreeView using a custom item chain
        /// </summary>
        /// <typeparam name="T">The type of the items present in the control and the chain</typeparam>
        /// <param name="treeView">The TreeView to select an item in</param>
        /// <param name="items">The chain of items to walk. The last item in the chain will be selected</param>
        public static void SelectContainerFromItem<T>(this TreeView treeView, IEnumerable<T> items)
            where T : class
        {
            // Use a default compare method with the '==' operator
            treeView.SelectContainerFromItem(items, (x, y) => x.Equals(y));
        }

        /// <summary>
        /// Selects an item in a TreeView using a custom item chain, an item comparison method,
        /// and an item conversion method.
        /// </summary>
        /// <typeparam name="T">The type of the items present in the control and the chain</typeparam>
        /// <param name="treeView">The TreeView to select an item in</param>
        /// <param name="items">The chain of items to walk. The last item in the chain will be selected</param>
        /// <param name="compareMethod">The method used to compare items in the control with items in the chain</param>
        public static void SelectContainerFromItem<T>(
            this TreeView treeView,
            IEnumerable<T> items,
            Func<T, T, bool> compareMethod)
        {
<<<<<<< HEAD
=======
            // attempt to fix https://github.com/KirillOsenkov/MSBuildStructuredLog/issues/453
            items = items.ToArray();

>>>>>>> a2c5b4b3
            SelectContainerFromItem(
                treeView,
                new SelectInfo<T>()
                {
                    Items = items,
                    CompareMethod = compareMethod,
                    SelectItem = delegate (ItemsControl container, SelectInfo<T> info)
                    {
                        var treeItem = (TreeViewItem)container;
                        if (treeItem == null)
                        {
                            return;
                        }

                        //treeItem.Focus();
                        treeItem.IsSelected = true;
                        //treeItem.IsExpanded = true;
                        var header = (FrameworkElement)treeItem.Template?.FindName("PART_Header", treeItem);
                        if (header == null || !header.IsOnScreen(treeView))
                        {
                            treeItem.BringIntoView();
                        }
                    },
                    NeedMoreItems = delegate (ItemsControl container, SelectInfo<T> info)
                    {
                        if (container is TreeViewItem treeViewItem)
                        {
                            treeViewItem.IsExpanded = true;
                        }
                    }
                },
                treeView
            );
        }

        /// <summary>
        /// Selects the UI element in the specified <i>control</i> based on the corresponding <i>info</i>.
        /// </summary>
        /// <typeparam name="T">The type of item to match.</typeparam>
        /// <param name="container">The <see cref="ItemsControl"/> in which to dumpster dive.</param>
        /// <param name="info">Control parameters used in the search.</param>
        private static void SelectContainerFromItem<T>(this ItemsControl container, SelectInfo<T> selectInfo, TreeView treeView)
        {
            var currentItem = selectInfo.Items.First();
            var itemContainerGenerator = container.ItemContainerGenerator;

            if (itemContainerGenerator.Status != GeneratorStatus.ContainersGenerated)
            {
                // If the item containers haven't been generated yet, attach an event
                // and wait for the status to change.
                EventHandler selectWhenReadyMethod = null;

                selectWhenReadyMethod = (ds, de) =>
                {
                    if (itemContainerGenerator.Status == GeneratorStatus.ContainersGenerated)
                    {
                        // Stop listening for status changes on this container
                        itemContainerGenerator.StatusChanged -= selectWhenReadyMethod;

<<<<<<< HEAD
                        // Search the container for the item chain
                        SelectContainerFromItem(container, selectInfo, treeView);
=======
                        // Attempt to fix https://github.com/KirillOsenkov/MSBuildStructuredLog/issues/453
                        container.Dispatcher.BeginInvoke((Action)delegate
                        {
                            // Search the container for the item chain
                            SelectContainerFromItem(container, selectInfo, treeView);
                        }, DispatcherPriority.Render);
>>>>>>> a2c5b4b3
                    }
                };

                itemContainerGenerator.StatusChanged += selectWhenReadyMethod;

                return;
            }

            Debug.Assert(itemContainerGenerator.Status == GeneratorStatus.ContainersGenerated);

            // Compare each item in the container and look for the next item
            // in the chain.
            foreach (object item in container.Items)
            {
                var convertedItem = (T)item;

                // Compare the converted item with the item in the chain
                if ((selectInfo.CompareMethod != null) && selectInfo.CompareMethod(convertedItem, currentItem))
                {
                    // Since the TreeViewItems are in a virtualized panel, the item to be selected may not be realized,
                    // need to ensure it is brought into view, so it can be selected.
                    ItemsPresenter itemsPresenter = FindVisualChild<ItemsPresenter>(container);
                    var containerFromItem = itemContainerGenerator.ContainerFromItem(item) as FrameworkElement;
                    if (itemsPresenter != null && (containerFromItem == null || !containerFromItem.IsOnScreen(treeView)))
                    {
                        int index = container.Items.IndexOf(currentItem);

                        var child = VisualTreeHelper.GetChild(itemsPresenter, 0);
                        var virtualizingPanel = child as VirtualizingStackPanel;
                        if (virtualizingPanel != null)
                        {
                            virtualizingPanel.BringIndexIntoViewPublic(index);
                        }
                        else
                        {
                            if (child is StackPanel stackPanel)
                            {
                                if (stackPanel.Children[index] is FrameworkElement frameworkElement)
                                {
                                    frameworkElement.BringIntoView();
                                }
                            }
                        }
                    }

                    var containerParent = (ItemsControl)itemContainerGenerator.ContainerFromItem(item);
                    if (containerParent == null)
                    {
                        return;
                    }

                    // Replace with the remaining items in the chain
                    selectInfo.Items = selectInfo.Items.Skip(1);

                    // If no items are left in the chain, then we're finished
                    if (selectInfo.Items.Count() == 0)
                    {
                        // Select the last item
                        if (selectInfo.SelectItem != null)
                        {
                            Action action = new Action(() =>
                            {
                                selectInfo.SelectItem(containerParent, selectInfo);
                            });

                            // Here we dispatch the select action so the TreeViewItem is focused
                            // and scrolled into view correctly.
                            container.Dispatcher.BeginInvoke(action, DispatcherPriority.Render);
                        }
                    }
                    else
                    {
                        // Request more items and continue the search
                        if (selectInfo.NeedMoreItems != null)
                        {
                            selectInfo.NeedMoreItems(containerParent, selectInfo);
                            SelectContainerFromItem(containerParent, selectInfo, treeView);
                        }
                    }

                    break;
                }
            }
        }

        /// <summary>
        /// Finds a visual child of a given type down the visual tree.
        /// </summary>
        /// <typeparam name="T">The type of the queried item.</typeparam>
        /// <param name="element">The element in the visual tree to commence searching below from.</param>
        /// <returns>The first child item that matches the queried type, null is returned otherwise.</returns>
        public static T FindVisualChild<T>(this UIElement element) where T : UIElement
        {
            for (int i = 0; i < VisualTreeHelper.GetChildrenCount(element); i++)
            {
                UIElement child = (UIElement)VisualTreeHelper.GetChild(element, i);
                if (child != null)
                {
                    T correctlyTyped = child as T;
                    if (correctlyTyped != null)
                    {
                        return correctlyTyped;
                    }

                    T descendent = FindVisualChild<T>(child);
                    if (descendent != null)
                    {
                        return descendent;
                    }
                }
            }

            return null;
        }
    }

    public class SelectInfo<T>
    {
        /// <summary>
        /// Gets or sets the chain of items to search for. The last item in the chain will be selected.
        /// </summary>
        public IEnumerable<T> Items { get; set; }

        /// <summary>
        /// Gets or sets the method used to compare items in the control with items in the chain
        /// </summary>
        public Func<T, T, bool> CompareMethod { get; set; }

        /// <summary>
        /// Gets or sets the method used to select the final item in the chain
        /// </summary>
        public SelectEventHandler<T> SelectItem { get; set; }

        /// <summary>
        /// Gets or sets the method used to request more child items to be generated in the control
        /// </summary>
        public SelectEventHandler<T> NeedMoreItems { get; set; }
    }

    public delegate void SelectEventHandler<T>(ItemsControl container, SelectInfo<T> info);
}<|MERGE_RESOLUTION|>--- conflicted
+++ resolved
@@ -1,257 +1,249 @@
-﻿using System;
-using System.Collections.Generic;
-using System.Diagnostics;
-using System.Linq;
-using System.Windows;
-using System.Windows.Controls;
-using System.Windows.Controls.Primitives;
-using System.Windows.Media;
-using System.Windows.Threading;
-
-namespace StructuredLogViewer.Controls
-{
-    public static class TreeViewExtensions
-    {
-        /// <summary>
-        /// Selects an item in a (possibly virtualized) TreeView using a custom item chain
-        /// </summary>
-        /// <typeparam name="T">The type of the items present in the control and the chain</typeparam>
-        /// <param name="treeView">The TreeView to select an item in</param>
-        /// <param name="items">The chain of items to walk. The last item in the chain will be selected</param>
-        public static void SelectContainerFromItem<T>(this TreeView treeView, IEnumerable<T> items)
-            where T : class
-        {
-            // Use a default compare method with the '==' operator
-            treeView.SelectContainerFromItem(items, (x, y) => x.Equals(y));
-        }
-
-        /// <summary>
-        /// Selects an item in a TreeView using a custom item chain, an item comparison method,
-        /// and an item conversion method.
-        /// </summary>
-        /// <typeparam name="T">The type of the items present in the control and the chain</typeparam>
-        /// <param name="treeView">The TreeView to select an item in</param>
-        /// <param name="items">The chain of items to walk. The last item in the chain will be selected</param>
-        /// <param name="compareMethod">The method used to compare items in the control with items in the chain</param>
-        public static void SelectContainerFromItem<T>(
-            this TreeView treeView,
-            IEnumerable<T> items,
-            Func<T, T, bool> compareMethod)
-        {
-<<<<<<< HEAD
-=======
-            // attempt to fix https://github.com/KirillOsenkov/MSBuildStructuredLog/issues/453
-            items = items.ToArray();
-
->>>>>>> a2c5b4b3
-            SelectContainerFromItem(
-                treeView,
-                new SelectInfo<T>()
-                {
-                    Items = items,
-                    CompareMethod = compareMethod,
-                    SelectItem = delegate (ItemsControl container, SelectInfo<T> info)
-                    {
-                        var treeItem = (TreeViewItem)container;
-                        if (treeItem == null)
-                        {
-                            return;
-                        }
-
-                        //treeItem.Focus();
-                        treeItem.IsSelected = true;
-                        //treeItem.IsExpanded = true;
-                        var header = (FrameworkElement)treeItem.Template?.FindName("PART_Header", treeItem);
-                        if (header == null || !header.IsOnScreen(treeView))
-                        {
-                            treeItem.BringIntoView();
-                        }
-                    },
-                    NeedMoreItems = delegate (ItemsControl container, SelectInfo<T> info)
-                    {
-                        if (container is TreeViewItem treeViewItem)
-                        {
-                            treeViewItem.IsExpanded = true;
-                        }
-                    }
-                },
-                treeView
-            );
-        }
-
-        /// <summary>
-        /// Selects the UI element in the specified <i>control</i> based on the corresponding <i>info</i>.
-        /// </summary>
-        /// <typeparam name="T">The type of item to match.</typeparam>
-        /// <param name="container">The <see cref="ItemsControl"/> in which to dumpster dive.</param>
-        /// <param name="info">Control parameters used in the search.</param>
-        private static void SelectContainerFromItem<T>(this ItemsControl container, SelectInfo<T> selectInfo, TreeView treeView)
-        {
-            var currentItem = selectInfo.Items.First();
-            var itemContainerGenerator = container.ItemContainerGenerator;
-
-            if (itemContainerGenerator.Status != GeneratorStatus.ContainersGenerated)
-            {
-                // If the item containers haven't been generated yet, attach an event
-                // and wait for the status to change.
-                EventHandler selectWhenReadyMethod = null;
-
-                selectWhenReadyMethod = (ds, de) =>
-                {
-                    if (itemContainerGenerator.Status == GeneratorStatus.ContainersGenerated)
-                    {
-                        // Stop listening for status changes on this container
-                        itemContainerGenerator.StatusChanged -= selectWhenReadyMethod;
-
-<<<<<<< HEAD
-                        // Search the container for the item chain
-                        SelectContainerFromItem(container, selectInfo, treeView);
-=======
-                        // Attempt to fix https://github.com/KirillOsenkov/MSBuildStructuredLog/issues/453
-                        container.Dispatcher.BeginInvoke((Action)delegate
-                        {
-                            // Search the container for the item chain
-                            SelectContainerFromItem(container, selectInfo, treeView);
-                        }, DispatcherPriority.Render);
->>>>>>> a2c5b4b3
-                    }
-                };
-
-                itemContainerGenerator.StatusChanged += selectWhenReadyMethod;
-
-                return;
-            }
-
-            Debug.Assert(itemContainerGenerator.Status == GeneratorStatus.ContainersGenerated);
-
-            // Compare each item in the container and look for the next item
-            // in the chain.
-            foreach (object item in container.Items)
-            {
-                var convertedItem = (T)item;
-
-                // Compare the converted item with the item in the chain
-                if ((selectInfo.CompareMethod != null) && selectInfo.CompareMethod(convertedItem, currentItem))
-                {
-                    // Since the TreeViewItems are in a virtualized panel, the item to be selected may not be realized,
-                    // need to ensure it is brought into view, so it can be selected.
-                    ItemsPresenter itemsPresenter = FindVisualChild<ItemsPresenter>(container);
-                    var containerFromItem = itemContainerGenerator.ContainerFromItem(item) as FrameworkElement;
-                    if (itemsPresenter != null && (containerFromItem == null || !containerFromItem.IsOnScreen(treeView)))
-                    {
-                        int index = container.Items.IndexOf(currentItem);
-
-                        var child = VisualTreeHelper.GetChild(itemsPresenter, 0);
-                        var virtualizingPanel = child as VirtualizingStackPanel;
-                        if (virtualizingPanel != null)
-                        {
-                            virtualizingPanel.BringIndexIntoViewPublic(index);
-                        }
-                        else
-                        {
-                            if (child is StackPanel stackPanel)
-                            {
-                                if (stackPanel.Children[index] is FrameworkElement frameworkElement)
-                                {
-                                    frameworkElement.BringIntoView();
-                                }
-                            }
-                        }
-                    }
-
-                    var containerParent = (ItemsControl)itemContainerGenerator.ContainerFromItem(item);
-                    if (containerParent == null)
-                    {
-                        return;
-                    }
-
-                    // Replace with the remaining items in the chain
-                    selectInfo.Items = selectInfo.Items.Skip(1);
-
-                    // If no items are left in the chain, then we're finished
-                    if (selectInfo.Items.Count() == 0)
-                    {
-                        // Select the last item
-                        if (selectInfo.SelectItem != null)
-                        {
-                            Action action = new Action(() =>
-                            {
-                                selectInfo.SelectItem(containerParent, selectInfo);
-                            });
-
-                            // Here we dispatch the select action so the TreeViewItem is focused
-                            // and scrolled into view correctly.
-                            container.Dispatcher.BeginInvoke(action, DispatcherPriority.Render);
-                        }
-                    }
-                    else
-                    {
-                        // Request more items and continue the search
-                        if (selectInfo.NeedMoreItems != null)
-                        {
-                            selectInfo.NeedMoreItems(containerParent, selectInfo);
-                            SelectContainerFromItem(containerParent, selectInfo, treeView);
-                        }
-                    }
-
-                    break;
-                }
-            }
-        }
-
-        /// <summary>
-        /// Finds a visual child of a given type down the visual tree.
-        /// </summary>
-        /// <typeparam name="T">The type of the queried item.</typeparam>
-        /// <param name="element">The element in the visual tree to commence searching below from.</param>
-        /// <returns>The first child item that matches the queried type, null is returned otherwise.</returns>
-        public static T FindVisualChild<T>(this UIElement element) where T : UIElement
-        {
-            for (int i = 0; i < VisualTreeHelper.GetChildrenCount(element); i++)
-            {
-                UIElement child = (UIElement)VisualTreeHelper.GetChild(element, i);
-                if (child != null)
-                {
-                    T correctlyTyped = child as T;
-                    if (correctlyTyped != null)
-                    {
-                        return correctlyTyped;
-                    }
-
-                    T descendent = FindVisualChild<T>(child);
-                    if (descendent != null)
-                    {
-                        return descendent;
-                    }
-                }
-            }
-
-            return null;
-        }
-    }
-
-    public class SelectInfo<T>
-    {
-        /// <summary>
-        /// Gets or sets the chain of items to search for. The last item in the chain will be selected.
-        /// </summary>
-        public IEnumerable<T> Items { get; set; }
-
-        /// <summary>
-        /// Gets or sets the method used to compare items in the control with items in the chain
-        /// </summary>
-        public Func<T, T, bool> CompareMethod { get; set; }
-
-        /// <summary>
-        /// Gets or sets the method used to select the final item in the chain
-        /// </summary>
-        public SelectEventHandler<T> SelectItem { get; set; }
-
-        /// <summary>
-        /// Gets or sets the method used to request more child items to be generated in the control
-        /// </summary>
-        public SelectEventHandler<T> NeedMoreItems { get; set; }
-    }
-
-    public delegate void SelectEventHandler<T>(ItemsControl container, SelectInfo<T> info);
+﻿using System;
+using System.Collections.Generic;
+using System.Diagnostics;
+using System.Linq;
+using System.Windows;
+using System.Windows.Controls;
+using System.Windows.Controls.Primitives;
+using System.Windows.Media;
+using System.Windows.Threading;
+
+namespace StructuredLogViewer.Controls
+{
+    public static class TreeViewExtensions
+    {
+        /// <summary>
+        /// Selects an item in a (possibly virtualized) TreeView using a custom item chain
+        /// </summary>
+        /// <typeparam name="T">The type of the items present in the control and the chain</typeparam>
+        /// <param name="treeView">The TreeView to select an item in</param>
+        /// <param name="items">The chain of items to walk. The last item in the chain will be selected</param>
+        public static void SelectContainerFromItem<T>(this TreeView treeView, IEnumerable<T> items)
+            where T : class
+        {
+            // Use a default compare method with the '==' operator
+            treeView.SelectContainerFromItem(items, (x, y) => x.Equals(y));
+        }
+
+        /// <summary>
+        /// Selects an item in a TreeView using a custom item chain, an item comparison method,
+        /// and an item conversion method.
+        /// </summary>
+        /// <typeparam name="T">The type of the items present in the control and the chain</typeparam>
+        /// <param name="treeView">The TreeView to select an item in</param>
+        /// <param name="items">The chain of items to walk. The last item in the chain will be selected</param>
+        /// <param name="compareMethod">The method used to compare items in the control with items in the chain</param>
+        public static void SelectContainerFromItem<T>(
+            this TreeView treeView,
+            IEnumerable<T> items,
+            Func<T, T, bool> compareMethod)
+        {
+            // attempt to fix https://github.com/KirillOsenkov/MSBuildStructuredLog/issues/453
+            items = items.ToArray();
+
+            SelectContainerFromItem(
+                treeView,
+                new SelectInfo<T>()
+                {
+                    Items = items,
+                    CompareMethod = compareMethod,
+                    SelectItem = delegate (ItemsControl container, SelectInfo<T> info)
+                    {
+                        var treeItem = (TreeViewItem)container;
+                        if (treeItem == null)
+                        {
+                            return;
+                        }
+
+                        //treeItem.Focus();
+                        treeItem.IsSelected = true;
+                        //treeItem.IsExpanded = true;
+                        var header = (FrameworkElement)treeItem.Template?.FindName("PART_Header", treeItem);
+                        if (header == null || !header.IsOnScreen(treeView))
+                        {
+                            treeItem.BringIntoView();
+                        }
+                    },
+                    NeedMoreItems = delegate (ItemsControl container, SelectInfo<T> info)
+                    {
+                        if (container is TreeViewItem treeViewItem)
+                        {
+                            treeViewItem.IsExpanded = true;
+                        }
+                    }
+                },
+                treeView
+            );
+        }
+
+        /// <summary>
+        /// Selects the UI element in the specified <i>control</i> based on the corresponding <i>info</i>.
+        /// </summary>
+        /// <typeparam name="T">The type of item to match.</typeparam>
+        /// <param name="container">The <see cref="ItemsControl"/> in which to dumpster dive.</param>
+        /// <param name="info">Control parameters used in the search.</param>
+        private static void SelectContainerFromItem<T>(this ItemsControl container, SelectInfo<T> selectInfo, TreeView treeView)
+        {
+            var currentItem = selectInfo.Items.First();
+            var itemContainerGenerator = container.ItemContainerGenerator;
+
+            if (itemContainerGenerator.Status != GeneratorStatus.ContainersGenerated)
+            {
+                // If the item containers haven't been generated yet, attach an event
+                // and wait for the status to change.
+                EventHandler selectWhenReadyMethod = null;
+
+                selectWhenReadyMethod = (ds, de) =>
+                {
+                    if (itemContainerGenerator.Status == GeneratorStatus.ContainersGenerated)
+                    {
+                        // Stop listening for status changes on this container
+                        itemContainerGenerator.StatusChanged -= selectWhenReadyMethod;
+
+                        // Attempt to fix https://github.com/KirillOsenkov/MSBuildStructuredLog/issues/453
+                        container.Dispatcher.BeginInvoke((Action)delegate
+                        {
+                            // Search the container for the item chain
+                            SelectContainerFromItem(container, selectInfo, treeView);
+                        }, DispatcherPriority.Render);
+                    }
+                };
+
+                itemContainerGenerator.StatusChanged += selectWhenReadyMethod;
+
+                return;
+            }
+
+            Debug.Assert(itemContainerGenerator.Status == GeneratorStatus.ContainersGenerated);
+
+            // Compare each item in the container and look for the next item
+            // in the chain.
+            foreach (object item in container.Items)
+            {
+                var convertedItem = (T)item;
+
+                // Compare the converted item with the item in the chain
+                if ((selectInfo.CompareMethod != null) && selectInfo.CompareMethod(convertedItem, currentItem))
+                {
+                    // Since the TreeViewItems are in a virtualized panel, the item to be selected may not be realized,
+                    // need to ensure it is brought into view, so it can be selected.
+                    ItemsPresenter itemsPresenter = FindVisualChild<ItemsPresenter>(container);
+                    var containerFromItem = itemContainerGenerator.ContainerFromItem(item) as FrameworkElement;
+                    if (itemsPresenter != null && (containerFromItem == null || !containerFromItem.IsOnScreen(treeView)))
+                    {
+                        int index = container.Items.IndexOf(currentItem);
+
+                        var child = VisualTreeHelper.GetChild(itemsPresenter, 0);
+                        var virtualizingPanel = child as VirtualizingStackPanel;
+                        if (virtualizingPanel != null)
+                        {
+                            virtualizingPanel.BringIndexIntoViewPublic(index);
+                        }
+                        else
+                        {
+                            if (child is StackPanel stackPanel)
+                            {
+                                if (stackPanel.Children[index] is FrameworkElement frameworkElement)
+                                {
+                                    frameworkElement.BringIntoView();
+                                }
+                            }
+                        }
+                    }
+
+                    var containerParent = (ItemsControl)itemContainerGenerator.ContainerFromItem(item);
+                    if (containerParent == null)
+                    {
+                        return;
+                    }
+
+                    // Replace with the remaining items in the chain
+                    selectInfo.Items = selectInfo.Items.Skip(1);
+
+                    // If no items are left in the chain, then we're finished
+                    if (selectInfo.Items.Count() == 0)
+                    {
+                        // Select the last item
+                        if (selectInfo.SelectItem != null)
+                        {
+                            Action action = new Action(() =>
+                            {
+                                selectInfo.SelectItem(containerParent, selectInfo);
+                            });
+
+                            // Here we dispatch the select action so the TreeViewItem is focused
+                            // and scrolled into view correctly.
+                            container.Dispatcher.BeginInvoke(action, DispatcherPriority.Render);
+                        }
+                    }
+                    else
+                    {
+                        // Request more items and continue the search
+                        if (selectInfo.NeedMoreItems != null)
+                        {
+                            selectInfo.NeedMoreItems(containerParent, selectInfo);
+                            SelectContainerFromItem(containerParent, selectInfo, treeView);
+                        }
+                    }
+
+                    break;
+                }
+            }
+        }
+
+        /// <summary>
+        /// Finds a visual child of a given type down the visual tree.
+        /// </summary>
+        /// <typeparam name="T">The type of the queried item.</typeparam>
+        /// <param name="element">The element in the visual tree to commence searching below from.</param>
+        /// <returns>The first child item that matches the queried type, null is returned otherwise.</returns>
+        public static T FindVisualChild<T>(this UIElement element) where T : UIElement
+        {
+            for (int i = 0; i < VisualTreeHelper.GetChildrenCount(element); i++)
+            {
+                UIElement child = (UIElement)VisualTreeHelper.GetChild(element, i);
+                if (child != null)
+                {
+                    T correctlyTyped = child as T;
+                    if (correctlyTyped != null)
+                    {
+                        return correctlyTyped;
+                    }
+
+                    T descendent = FindVisualChild<T>(child);
+                    if (descendent != null)
+                    {
+                        return descendent;
+                    }
+                }
+            }
+
+            return null;
+        }
+    }
+
+    public class SelectInfo<T>
+    {
+        /// <summary>
+        /// Gets or sets the chain of items to search for. The last item in the chain will be selected.
+        /// </summary>
+        public IEnumerable<T> Items { get; set; }
+
+        /// <summary>
+        /// Gets or sets the method used to compare items in the control with items in the chain
+        /// </summary>
+        public Func<T, T, bool> CompareMethod { get; set; }
+
+        /// <summary>
+        /// Gets or sets the method used to select the final item in the chain
+        /// </summary>
+        public SelectEventHandler<T> SelectItem { get; set; }
+
+        /// <summary>
+        /// Gets or sets the method used to request more child items to be generated in the control
+        /// </summary>
+        public SelectEventHandler<T> NeedMoreItems { get; set; }
+    }
+
+    public delegate void SelectEventHandler<T>(ItemsControl container, SelectInfo<T> info);
 }