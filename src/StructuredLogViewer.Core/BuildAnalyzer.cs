﻿using System;
using System.Collections.Generic;
using System.Linq;
using StructuredLogViewer;

namespace Microsoft.Build.Logging.StructuredLogger
{
    public class BuildAnalyzer
    {
        private Build build;
        private DoubleWritesAnalyzer doubleWritesAnalyzer;
        private ResolveAssemblyReferenceAnalyzer resolveAssemblyReferenceAnalyzer;
        private int index;
        private Dictionary<string, TimeSpan> taskDurations = new Dictionary<string, TimeSpan>();
        private readonly List<Folder> analyzerReports = new List<Folder>();

        public BuildAnalyzer(Build build)
        {
            this.build = build;
            doubleWritesAnalyzer = new DoubleWritesAnalyzer();
            resolveAssemblyReferenceAnalyzer = new ResolveAssemblyReferenceAnalyzer();
        }

        public static void AnalyzeBuild(Build build)
        {
            try
            {
                if (build.IsAnalyzed)
                {
                    SealAndCalculateIndices(build);
                    return;
                }

                var analyzer = new BuildAnalyzer(build);
                analyzer.Analyze();
                build.IsAnalyzed = true;
            }
            catch (Exception ex)
            {
                DialogService.ShowMessageBox(
                    "Error while analyzing build. Sorry about that. Please Ctrl+C to copy this text and file an issue on https://github.com/KirillOsenkov/MSBuildStructuredLog/issues/new \r\n" + ex.ToString());
            }
        }

        private static void SealAndCalculateIndices(Build build)
        {
            int index = 0;
            build.VisitAllChildren<TreeNode>(t =>
            {
                t.Seal();
                if (t is TimedNode timedNode)
                {
                    timedNode.Index = index;
                    index++;
                }
            });

            build.Statistics.TimedNodeCount = index;
        }

        private void Analyze()
        {
            Visit(build);
            build.Statistics.TimedNodeCount = index;
            foreach (var property in typeof(Strings)
                .GetProperties()
                .Where(p => p.PropertyType == typeof(string))
                .Select(p => p.GetValue(null) as string))
            {
                build.StringTable.Intern(property);
            }
        }

        private void Visit(TreeNode node)
        {
            ProcessBeforeChildrenVisited(node);

            if (node.HasChildren)
            {
                foreach (var child in node.Children)
                {
                    if (child is TreeNode childNode)
                    {
                        Visit(childNode);
                    }
                }
            }

            ProcessAfterChildrenVisited(node);
            node.Seal();
        }

        private void ProcessBeforeChildrenVisited(TreeNode node)
        {
            if (node is TimedNode timedNode)
            {
                timedNode.Index = index;
                index++;
            }

            if (node is Task task)
            {
                AnalyzeTask(task);
            }
            else if (node is Target target)
            {
                AnalyzeTarget(target);
            }
            else if (node is Message message)
            {
                AnalyzeMessage(message);
            }
            else if (node is NamedNode folder)
            {
                if (folder.Name == "Evaluation")
                {
                    folder.SortChildren();

                    ImportTreeAnalyzer.Analyze(folder, build.StringTable);

                    AnalyzeEvaluation(folder);
<<<<<<< HEAD
=======
                }
            }
        }

        private void AnalyzeEvaluation(NamedNode folder)
        {
            var evaluations = folder.Children.OfType<ProjectEvaluation>().ToArray();
            if (!evaluations.Any())
            {
                return;
            }

            var longestDuration = evaluations.Max(e => e.Duration.TotalMilliseconds);
            if (longestDuration == 0)
            {
                longestDuration = 1;
            }

            foreach (var projectEvaluation in evaluations)
            {
                var properties = projectEvaluation.FindChild<NamedNode>(Strings.PropertyReassignmentFolder);
                if (properties == null)
                {
                    continue;
>>>>>>> a2c5b4b3
                }

                properties.SortChildren();
                projectEvaluation.RelativeDuration = projectEvaluation.Duration.TotalMilliseconds * 100.0 / longestDuration;
            }
        }

        private void AnalyzeEvaluation(NamedNode folder)
        {
            var evaluations = folder.Children.OfType<ProjectEvaluation>().ToArray();
            if (!evaluations.Any())
            {
                return;
            }

            var longestDuration = evaluations.Max(e => e.Duration.TotalMilliseconds);
            if (longestDuration == 0)
            {
                longestDuration = 1;
            }

            foreach (var projectEvaluation in evaluations)
            {
                var properties = projectEvaluation.FindChild<NamedNode>(Strings.Properties);
                if (properties == null)
                {
                    continue;
                }

                properties.SortChildren();
                projectEvaluation.RelativeDuration = projectEvaluation.Duration.TotalMilliseconds * 100.0 / longestDuration;
            }
        }

        private void AnalyzeMessage(Message message)
        {
            if (message.Text != null && Strings.BuildingWithToolsVersionPrefix != null && Strings.BuildingWithToolsVersionPrefix.Match(message.Text).Success)
            {
                message.IsLowRelevance = true;
            }
        }

        private void ProcessAfterChildrenVisited(TreeNode node)
        {
            if (node is Project project)
            {
                PostAnalyzeProject(project);
            }
            else if (node is Build build)
            {
                PostAnalyzeBuild(build);
            }
        }

        private void PostAnalyzeBuild(Build build)
        {
            if (!build.Succeeded)
            {
                build.AddChild(new Error { Text = "Build failed." });
            }
            else
            {
                build.AddChild(new Item { Text = "Build succeeded." });
            }

            build.AddChild(new Property { Name = "Duration", Value = build.DurationText });

            doubleWritesAnalyzer.AppendDoubleWritesFolder(build);
            resolveAssemblyReferenceAnalyzer.AppendFinalReport(build);

            if (build.LogFilePath != null)
            {
                build.AddChildAtBeginning(new Item { Text = build.LogFilePath });
            }

            var durations = taskDurations
                .OrderByDescending(kvp => kvp.Value)
                .Where(kvp => // no need to include MSBuild and CallTarget tasks as they are not "terminal leaf" tasks
                    !string.Equals(kvp.Key, "MSBuild", StringComparison.OrdinalIgnoreCase) &&
                    !string.Equals(kvp.Key, "CallTarget", StringComparison.OrdinalIgnoreCase))
                .Take(10)
                .ToArray();

            if (durations.Length > 0)
            {
                var top10Tasks = build.GetOrCreateNodeWithName<Folder>($"Top {durations.Count()} most expensive tasks");
                foreach (var kvp in durations)
                {
                    top10Tasks.AddChild(new Item { Name = kvp.Key, Text = TextUtilities.DisplayDuration(kvp.Value) });
                }
            }

            if (analyzerReports.Count > 0)
            {
                var analyzerReportSummary = build.GetOrCreateNodeWithName<Folder>($"Analyzer Summary");
                CscTaskAnalyzer.CreateMergedReport(analyzerReportSummary, analyzerReports.ToArray());
            }
        }

        private void PostAnalyzeProject(Project project)
        {
            // if nothing in the project is important, mark the project as not important as well
            if (project.HasChildren)
            {
                bool allLowRelevance = true;

                var entryTargets = project.FindChild<Folder>(Strings.EntryTargets);
                if (entryTargets != null)
                {
                    if (entryTargets.Children.OfType<IHasRelevance>().All(c => c.IsLowRelevance))
                    {
                        entryTargets.IsLowRelevance = true;
                    }
                }

                foreach (var child in project.Children)
                {
                    if (child is IHasRelevance hasRelevance)
                    {
                        if (!hasRelevance.IsLowRelevance)
                        {
                            allLowRelevance = false;
                            break;
                        }
                    }
                    else
                    {
                        allLowRelevance = false;
                        break;
                    }
                }

                if (allLowRelevance)
                {
                    project.IsLowRelevance = true;
                }
            }

            if (string.IsNullOrEmpty(project.TargetFramework))
            {
                var evaluation = build.FindEvaluation(project.EvaluationId);
                if (evaluation != null)
                {
                    project.TargetFramework = evaluation.TargetFramework;
                    if (!string.IsNullOrEmpty(project.TargetFramework))
                    {
                        project.AddChildAtBeginning(new Note
                        {
                            Text = $"Properties and items are available at evaluation id:{project.EvaluationId}. Use the hyperlink above or the new 'Properties and items' tab."
                        });
                    }
                }
            }
        }

        private void AnalyzeTask(Task task)
        {
            if (!string.IsNullOrEmpty(task.CommandLineArguments))
            {
                task.AddChildAtBeginning(new Property { Name = "CommandLineArguments", Value = task.CommandLineArguments });
            }

            if (!string.IsNullOrEmpty(task.FromAssembly))
            {
                task.AddChildAtBeginning(new Property { Name = "Assembly", Value = task.FromAssembly });
                build.RegisterTask(task);
            }

            taskDurations.TryGetValue(task.Name, out var duration);
            duration += task.Duration;
            taskDurations[task.Name] = duration;

            if (task.Name == "ResolveAssemblyReference")
            {
                resolveAssemblyReferenceAnalyzer.AnalyzeResolveAssemblyReference(task);
            }
            else if (task.Name == "Message")
            {
                MessageTaskAnalyzer.Analyze(task);
            }
            else if (task.Name == "Csc")
            {
                var analyzerReport = CscTaskAnalyzer.Analyze(task);
                if (analyzerReport is not null)
                {
                    analyzerReports.Add(analyzerReport);
                }
            }

            doubleWritesAnalyzer.AnalyzeTask(task);
        }

        private void AnalyzeTarget(Target target)
        {
            MarkAsLowRelevanceIfNeeded(target);
            AddDependsOnTargets(target);
        }

        private static void AddDependsOnTargets(Target target)
        {
            if (!string.IsNullOrEmpty(target.DependsOnTargets))
            {
                var dependsOnTargets = new Parameter() { Name = "DependsOnTargets" };
                target.AddChildAtBeginning(dependsOnTargets);

                foreach (var dependsOnTarget in target.DependsOnTargets.Split(','))
                {
                    dependsOnTargets.AddChild(new Item { Text = dependsOnTarget });
                }
            }
        }

        private void MarkAsLowRelevanceIfNeeded(Target target)
        {
            if (!target.HasChildren || target.Children.All(c => c is Message))
            {
                target.IsLowRelevance = true;
                if (target.HasChildren)
                {
                    foreach (var child in target.Children.OfType<Message>())
                    {
                        child.IsLowRelevance = true;
                    }
                }
            }
        }

        public IEnumerable<Project> GetProjectsSortedTopologically(Build build)
        {
            var visited = new HashSet<string>(StringComparer.OrdinalIgnoreCase);
            var list = new List<Project>();

            if (build.HasChildren)
            {
                foreach (var project in build.Children.OfType<Project>())
                {
                    Visit(project, list, visited);
                }
            }

            return list;
        }

        private void Visit(Project project, List<Project> list, HashSet<string> visited)
        {
            if (visited.Add(project.ProjectFile))
            {
                if (project.HasChildren)
                {
                    foreach (var childProject in project.Children.OfType<Project>())
                    {
                        Visit(childProject, list, visited);
                    }
                }

                list.Add(project);
            }
        }
    }
}
<|MERGE_RESOLUTION|>--- conflicted
+++ resolved
@@ -1,408 +1,405 @@
-﻿using System;
-using System.Collections.Generic;
-using System.Linq;
-using StructuredLogViewer;
-
-namespace Microsoft.Build.Logging.StructuredLogger
-{
-    public class BuildAnalyzer
-    {
-        private Build build;
-        private DoubleWritesAnalyzer doubleWritesAnalyzer;
-        private ResolveAssemblyReferenceAnalyzer resolveAssemblyReferenceAnalyzer;
-        private int index;
-        private Dictionary<string, TimeSpan> taskDurations = new Dictionary<string, TimeSpan>();
-        private readonly List<Folder> analyzerReports = new List<Folder>();
-
-        public BuildAnalyzer(Build build)
-        {
-            this.build = build;
-            doubleWritesAnalyzer = new DoubleWritesAnalyzer();
-            resolveAssemblyReferenceAnalyzer = new ResolveAssemblyReferenceAnalyzer();
-        }
-
-        public static void AnalyzeBuild(Build build)
-        {
-            try
-            {
-                if (build.IsAnalyzed)
-                {
-                    SealAndCalculateIndices(build);
-                    return;
-                }
-
-                var analyzer = new BuildAnalyzer(build);
-                analyzer.Analyze();
-                build.IsAnalyzed = true;
-            }
-            catch (Exception ex)
-            {
-                DialogService.ShowMessageBox(
-                    "Error while analyzing build. Sorry about that. Please Ctrl+C to copy this text and file an issue on https://github.com/KirillOsenkov/MSBuildStructuredLog/issues/new \r\n" + ex.ToString());
-            }
-        }
-
-        private static void SealAndCalculateIndices(Build build)
-        {
-            int index = 0;
-            build.VisitAllChildren<TreeNode>(t =>
-            {
-                t.Seal();
-                if (t is TimedNode timedNode)
-                {
-                    timedNode.Index = index;
-                    index++;
-                }
-            });
-
-            build.Statistics.TimedNodeCount = index;
-        }
-
-        private void Analyze()
-        {
-            Visit(build);
-            build.Statistics.TimedNodeCount = index;
-            foreach (var property in typeof(Strings)
-                .GetProperties()
-                .Where(p => p.PropertyType == typeof(string))
-                .Select(p => p.GetValue(null) as string))
-            {
-                build.StringTable.Intern(property);
-            }
-        }
-
-        private void Visit(TreeNode node)
-        {
-            ProcessBeforeChildrenVisited(node);
-
-            if (node.HasChildren)
-            {
-                foreach (var child in node.Children)
-                {
-                    if (child is TreeNode childNode)
-                    {
-                        Visit(childNode);
-                    }
-                }
-            }
-
-            ProcessAfterChildrenVisited(node);
-            node.Seal();
-        }
-
-        private void ProcessBeforeChildrenVisited(TreeNode node)
-        {
-            if (node is TimedNode timedNode)
-            {
-                timedNode.Index = index;
-                index++;
-            }
-
-            if (node is Task task)
-            {
-                AnalyzeTask(task);
-            }
-            else if (node is Target target)
-            {
-                AnalyzeTarget(target);
-            }
-            else if (node is Message message)
-            {
-                AnalyzeMessage(message);
-            }
-            else if (node is NamedNode folder)
-            {
-                if (folder.Name == "Evaluation")
-                {
-                    folder.SortChildren();
-
-                    ImportTreeAnalyzer.Analyze(folder, build.StringTable);
-
-                    AnalyzeEvaluation(folder);
-<<<<<<< HEAD
-=======
-                }
-            }
-        }
-
-        private void AnalyzeEvaluation(NamedNode folder)
-        {
-            var evaluations = folder.Children.OfType<ProjectEvaluation>().ToArray();
-            if (!evaluations.Any())
-            {
-                return;
-            }
-
-            var longestDuration = evaluations.Max(e => e.Duration.TotalMilliseconds);
-            if (longestDuration == 0)
-            {
-                longestDuration = 1;
-            }
-
-            foreach (var projectEvaluation in evaluations)
-            {
-                var properties = projectEvaluation.FindChild<NamedNode>(Strings.PropertyReassignmentFolder);
-                if (properties == null)
-                {
-                    continue;
->>>>>>> a2c5b4b3
-                }
-
-                properties.SortChildren();
-                projectEvaluation.RelativeDuration = projectEvaluation.Duration.TotalMilliseconds * 100.0 / longestDuration;
-            }
-        }
-
-        private void AnalyzeEvaluation(NamedNode folder)
-        {
-            var evaluations = folder.Children.OfType<ProjectEvaluation>().ToArray();
-            if (!evaluations.Any())
-            {
-                return;
-            }
-
-            var longestDuration = evaluations.Max(e => e.Duration.TotalMilliseconds);
-            if (longestDuration == 0)
-            {
-                longestDuration = 1;
-            }
-
-            foreach (var projectEvaluation in evaluations)
-            {
-                var properties = projectEvaluation.FindChild<NamedNode>(Strings.Properties);
-                if (properties == null)
-                {
-                    continue;
-                }
-
-                properties.SortChildren();
-                projectEvaluation.RelativeDuration = projectEvaluation.Duration.TotalMilliseconds * 100.0 / longestDuration;
-            }
-        }
-
-        private void AnalyzeMessage(Message message)
-        {
-            if (message.Text != null && Strings.BuildingWithToolsVersionPrefix != null && Strings.BuildingWithToolsVersionPrefix.Match(message.Text).Success)
-            {
-                message.IsLowRelevance = true;
-            }
-        }
-
-        private void ProcessAfterChildrenVisited(TreeNode node)
-        {
-            if (node is Project project)
-            {
-                PostAnalyzeProject(project);
-            }
-            else if (node is Build build)
-            {
-                PostAnalyzeBuild(build);
-            }
-        }
-
-        private void PostAnalyzeBuild(Build build)
-        {
-            if (!build.Succeeded)
-            {
-                build.AddChild(new Error { Text = "Build failed." });
-            }
-            else
-            {
-                build.AddChild(new Item { Text = "Build succeeded." });
-            }
-
-            build.AddChild(new Property { Name = "Duration", Value = build.DurationText });
-
-            doubleWritesAnalyzer.AppendDoubleWritesFolder(build);
-            resolveAssemblyReferenceAnalyzer.AppendFinalReport(build);
-
-            if (build.LogFilePath != null)
-            {
-                build.AddChildAtBeginning(new Item { Text = build.LogFilePath });
-            }
-
-            var durations = taskDurations
-                .OrderByDescending(kvp => kvp.Value)
-                .Where(kvp => // no need to include MSBuild and CallTarget tasks as they are not "terminal leaf" tasks
-                    !string.Equals(kvp.Key, "MSBuild", StringComparison.OrdinalIgnoreCase) &&
-                    !string.Equals(kvp.Key, "CallTarget", StringComparison.OrdinalIgnoreCase))
-                .Take(10)
-                .ToArray();
-
-            if (durations.Length > 0)
-            {
-                var top10Tasks = build.GetOrCreateNodeWithName<Folder>($"Top {durations.Count()} most expensive tasks");
-                foreach (var kvp in durations)
-                {
-                    top10Tasks.AddChild(new Item { Name = kvp.Key, Text = TextUtilities.DisplayDuration(kvp.Value) });
-                }
-            }
-
-            if (analyzerReports.Count > 0)
-            {
-                var analyzerReportSummary = build.GetOrCreateNodeWithName<Folder>($"Analyzer Summary");
-                CscTaskAnalyzer.CreateMergedReport(analyzerReportSummary, analyzerReports.ToArray());
-            }
-        }
-
-        private void PostAnalyzeProject(Project project)
-        {
-            // if nothing in the project is important, mark the project as not important as well
-            if (project.HasChildren)
-            {
-                bool allLowRelevance = true;
-
-                var entryTargets = project.FindChild<Folder>(Strings.EntryTargets);
-                if (entryTargets != null)
-                {
-                    if (entryTargets.Children.OfType<IHasRelevance>().All(c => c.IsLowRelevance))
-                    {
-                        entryTargets.IsLowRelevance = true;
-                    }
-                }
-
-                foreach (var child in project.Children)
-                {
-                    if (child is IHasRelevance hasRelevance)
-                    {
-                        if (!hasRelevance.IsLowRelevance)
-                        {
-                            allLowRelevance = false;
-                            break;
-                        }
-                    }
-                    else
-                    {
-                        allLowRelevance = false;
-                        break;
-                    }
-                }
-
-                if (allLowRelevance)
-                {
-                    project.IsLowRelevance = true;
-                }
-            }
-
-            if (string.IsNullOrEmpty(project.TargetFramework))
-            {
-                var evaluation = build.FindEvaluation(project.EvaluationId);
-                if (evaluation != null)
-                {
-                    project.TargetFramework = evaluation.TargetFramework;
-                    if (!string.IsNullOrEmpty(project.TargetFramework))
-                    {
-                        project.AddChildAtBeginning(new Note
-                        {
-                            Text = $"Properties and items are available at evaluation id:{project.EvaluationId}. Use the hyperlink above or the new 'Properties and items' tab."
-                        });
-                    }
-                }
-            }
-        }
-
-        private void AnalyzeTask(Task task)
-        {
-            if (!string.IsNullOrEmpty(task.CommandLineArguments))
-            {
-                task.AddChildAtBeginning(new Property { Name = "CommandLineArguments", Value = task.CommandLineArguments });
-            }
-
-            if (!string.IsNullOrEmpty(task.FromAssembly))
-            {
-                task.AddChildAtBeginning(new Property { Name = "Assembly", Value = task.FromAssembly });
-                build.RegisterTask(task);
-            }
-
-            taskDurations.TryGetValue(task.Name, out var duration);
-            duration += task.Duration;
-            taskDurations[task.Name] = duration;
-
-            if (task.Name == "ResolveAssemblyReference")
-            {
-                resolveAssemblyReferenceAnalyzer.AnalyzeResolveAssemblyReference(task);
-            }
-            else if (task.Name == "Message")
-            {
-                MessageTaskAnalyzer.Analyze(task);
-            }
-            else if (task.Name == "Csc")
-            {
-                var analyzerReport = CscTaskAnalyzer.Analyze(task);
-                if (analyzerReport is not null)
-                {
-                    analyzerReports.Add(analyzerReport);
-                }
-            }
-
-            doubleWritesAnalyzer.AnalyzeTask(task);
-        }
-
-        private void AnalyzeTarget(Target target)
-        {
-            MarkAsLowRelevanceIfNeeded(target);
-            AddDependsOnTargets(target);
-        }
-
-        private static void AddDependsOnTargets(Target target)
-        {
-            if (!string.IsNullOrEmpty(target.DependsOnTargets))
-            {
-                var dependsOnTargets = new Parameter() { Name = "DependsOnTargets" };
-                target.AddChildAtBeginning(dependsOnTargets);
-
-                foreach (var dependsOnTarget in target.DependsOnTargets.Split(','))
-                {
-                    dependsOnTargets.AddChild(new Item { Text = dependsOnTarget });
-                }
-            }
-        }
-
-        private void MarkAsLowRelevanceIfNeeded(Target target)
-        {
-            if (!target.HasChildren || target.Children.All(c => c is Message))
-            {
-                target.IsLowRelevance = true;
-                if (target.HasChildren)
-                {
-                    foreach (var child in target.Children.OfType<Message>())
-                    {
-                        child.IsLowRelevance = true;
-                    }
-                }
-            }
-        }
-
-        public IEnumerable<Project> GetProjectsSortedTopologically(Build build)
-        {
-            var visited = new HashSet<string>(StringComparer.OrdinalIgnoreCase);
-            var list = new List<Project>();
-
-            if (build.HasChildren)
-            {
-                foreach (var project in build.Children.OfType<Project>())
-                {
-                    Visit(project, list, visited);
-                }
-            }
-
-            return list;
-        }
-
-        private void Visit(Project project, List<Project> list, HashSet<string> visited)
-        {
-            if (visited.Add(project.ProjectFile))
-            {
-                if (project.HasChildren)
-                {
-                    foreach (var childProject in project.Children.OfType<Project>())
-                    {
-                        Visit(childProject, list, visited);
-                    }
-                }
-
-                list.Add(project);
-            }
-        }
-    }
-}
+﻿using System;
+using System.Collections.Generic;
+using System.Linq;
+using StructuredLogViewer;
+
+namespace Microsoft.Build.Logging.StructuredLogger
+{
+    public class BuildAnalyzer
+    {
+        private Build build;
+        private DoubleWritesAnalyzer doubleWritesAnalyzer;
+        private ResolveAssemblyReferenceAnalyzer resolveAssemblyReferenceAnalyzer;
+        private int index;
+        private Dictionary<string, TimeSpan> taskDurations = new Dictionary<string, TimeSpan>();
+        private readonly List<Folder> analyzerReports = new List<Folder>();
+
+        public BuildAnalyzer(Build build)
+        {
+            this.build = build;
+            doubleWritesAnalyzer = new DoubleWritesAnalyzer();
+            resolveAssemblyReferenceAnalyzer = new ResolveAssemblyReferenceAnalyzer();
+        }
+
+        public static void AnalyzeBuild(Build build)
+        {
+            try
+            {
+                if (build.IsAnalyzed)
+                {
+                    SealAndCalculateIndices(build);
+                    return;
+                }
+
+                var analyzer = new BuildAnalyzer(build);
+                analyzer.Analyze();
+                build.IsAnalyzed = true;
+            }
+            catch (Exception ex)
+            {
+                DialogService.ShowMessageBox(
+                    "Error while analyzing build. Sorry about that. Please Ctrl+C to copy this text and file an issue on https://github.com/KirillOsenkov/MSBuildStructuredLog/issues/new \r\n" + ex.ToString());
+            }
+        }
+
+        private static void SealAndCalculateIndices(Build build)
+        {
+            int index = 0;
+            build.VisitAllChildren<TreeNode>(t =>
+            {
+                t.Seal();
+                if (t is TimedNode timedNode)
+                {
+                    timedNode.Index = index;
+                    index++;
+                }
+            });
+
+            build.Statistics.TimedNodeCount = index;
+        }
+
+        private void Analyze()
+        {
+            Visit(build);
+            build.Statistics.TimedNodeCount = index;
+            foreach (var property in typeof(Strings)
+                .GetProperties()
+                .Where(p => p.PropertyType == typeof(string))
+                .Select(p => p.GetValue(null) as string))
+            {
+                build.StringTable.Intern(property);
+            }
+        }
+
+        private void Visit(TreeNode node)
+        {
+            ProcessBeforeChildrenVisited(node);
+
+            if (node.HasChildren)
+            {
+                foreach (var child in node.Children)
+                {
+                    if (child is TreeNode childNode)
+                    {
+                        Visit(childNode);
+                    }
+                }
+            }
+
+            ProcessAfterChildrenVisited(node);
+            node.Seal();
+        }
+
+        private void ProcessBeforeChildrenVisited(TreeNode node)
+        {
+            if (node is TimedNode timedNode)
+            {
+                timedNode.Index = index;
+                index++;
+            }
+
+            if (node is Task task)
+            {
+                AnalyzeTask(task);
+            }
+            else if (node is Target target)
+            {
+                AnalyzeTarget(target);
+            }
+            else if (node is Message message)
+            {
+                AnalyzeMessage(message);
+            }
+            else if (node is NamedNode folder)
+            {
+                if (folder.Name == "Evaluation")
+                {
+                    folder.SortChildren();
+
+                    ImportTreeAnalyzer.Analyze(folder, build.StringTable);
+
+                    AnalyzeEvaluation(folder);
+                }
+            }
+        }
+
+        private void AnalyzeEvaluation(NamedNode folder)
+        {
+            var evaluations = folder.Children.OfType<ProjectEvaluation>().ToArray();
+            if (!evaluations.Any())
+            {
+                return;
+            }
+
+            var longestDuration = evaluations.Max(e => e.Duration.TotalMilliseconds);
+            if (longestDuration == 0)
+            {
+                longestDuration = 1;
+            }
+
+            foreach (var projectEvaluation in evaluations)
+            {
+                var properties = projectEvaluation.FindChild<NamedNode>(Strings.PropertyReassignmentFolder);
+                if (properties == null)
+                {
+                    continue;
+                }
+
+                properties.SortChildren();
+                projectEvaluation.RelativeDuration = projectEvaluation.Duration.TotalMilliseconds * 100.0 / longestDuration;
+            }
+        }
+
+        private void AnalyzeEvaluation(NamedNode folder)
+        {
+            var evaluations = folder.Children.OfType<ProjectEvaluation>().ToArray();
+            if (!evaluations.Any())
+            {
+                return;
+            }
+
+            var longestDuration = evaluations.Max(e => e.Duration.TotalMilliseconds);
+            if (longestDuration == 0)
+            {
+                longestDuration = 1;
+            }
+
+            foreach (var projectEvaluation in evaluations)
+            {
+                var properties = projectEvaluation.FindChild<NamedNode>(Strings.Properties);
+                if (properties == null)
+                {
+                    continue;
+                }
+
+                properties.SortChildren();
+                projectEvaluation.RelativeDuration = projectEvaluation.Duration.TotalMilliseconds * 100.0 / longestDuration;
+            }
+        }
+
+        private void AnalyzeMessage(Message message)
+        {
+            if (message.Text != null && Strings.BuildingWithToolsVersionPrefix != null && Strings.BuildingWithToolsVersionPrefix.Match(message.Text).Success)
+            {
+                message.IsLowRelevance = true;
+            }
+        }
+
+        private void ProcessAfterChildrenVisited(TreeNode node)
+        {
+            if (node is Project project)
+            {
+                PostAnalyzeProject(project);
+            }
+            else if (node is Build build)
+            {
+                PostAnalyzeBuild(build);
+            }
+        }
+
+        private void PostAnalyzeBuild(Build build)
+        {
+            if (!build.Succeeded)
+            {
+                build.AddChild(new Error { Text = "Build failed." });
+            }
+            else
+            {
+                build.AddChild(new Item { Text = "Build succeeded." });
+            }
+
+            build.AddChild(new Property { Name = "Duration", Value = build.DurationText });
+
+            doubleWritesAnalyzer.AppendDoubleWritesFolder(build);
+            resolveAssemblyReferenceAnalyzer.AppendFinalReport(build);
+
+            if (build.LogFilePath != null)
+            {
+                build.AddChildAtBeginning(new Item { Text = build.LogFilePath });
+            }
+
+            var durations = taskDurations
+                .OrderByDescending(kvp => kvp.Value)
+                .Where(kvp => // no need to include MSBuild and CallTarget tasks as they are not "terminal leaf" tasks
+                    !string.Equals(kvp.Key, "MSBuild", StringComparison.OrdinalIgnoreCase) &&
+                    !string.Equals(kvp.Key, "CallTarget", StringComparison.OrdinalIgnoreCase))
+                .Take(10)
+                .ToArray();
+
+            if (durations.Length > 0)
+            {
+                var top10Tasks = build.GetOrCreateNodeWithName<Folder>($"Top {durations.Count()} most expensive tasks");
+                foreach (var kvp in durations)
+                {
+                    top10Tasks.AddChild(new Item { Name = kvp.Key, Text = TextUtilities.DisplayDuration(kvp.Value) });
+                }
+            }
+
+            if (analyzerReports.Count > 0)
+            {
+                var analyzerReportSummary = build.GetOrCreateNodeWithName<Folder>($"Analyzer Summary");
+                CscTaskAnalyzer.CreateMergedReport(analyzerReportSummary, analyzerReports.ToArray());
+            }
+        }
+
+        private void PostAnalyzeProject(Project project)
+        {
+            // if nothing in the project is important, mark the project as not important as well
+            if (project.HasChildren)
+            {
+                bool allLowRelevance = true;
+
+                var entryTargets = project.FindChild<Folder>(Strings.EntryTargets);
+                if (entryTargets != null)
+                {
+                    if (entryTargets.Children.OfType<IHasRelevance>().All(c => c.IsLowRelevance))
+                    {
+                        entryTargets.IsLowRelevance = true;
+                    }
+                }
+
+                foreach (var child in project.Children)
+                {
+                    if (child is IHasRelevance hasRelevance)
+                    {
+                        if (!hasRelevance.IsLowRelevance)
+                        {
+                            allLowRelevance = false;
+                            break;
+                        }
+                    }
+                    else
+                    {
+                        allLowRelevance = false;
+                        break;
+                    }
+                }
+
+                if (allLowRelevance)
+                {
+                    project.IsLowRelevance = true;
+                }
+            }
+
+            if (string.IsNullOrEmpty(project.TargetFramework))
+            {
+                var evaluation = build.FindEvaluation(project.EvaluationId);
+                if (evaluation != null)
+                {
+                    project.TargetFramework = evaluation.TargetFramework;
+                    if (!string.IsNullOrEmpty(project.TargetFramework))
+                    {
+                        project.AddChildAtBeginning(new Note
+                        {
+                            Text = $"Properties and items are available at evaluation id:{project.EvaluationId}. Use the hyperlink above or the new 'Properties and items' tab."
+                        });
+                    }
+                }
+            }
+        }
+
+        private void AnalyzeTask(Task task)
+        {
+            if (!string.IsNullOrEmpty(task.CommandLineArguments))
+            {
+                task.AddChildAtBeginning(new Property { Name = "CommandLineArguments", Value = task.CommandLineArguments });
+            }
+
+            if (!string.IsNullOrEmpty(task.FromAssembly))
+            {
+                task.AddChildAtBeginning(new Property { Name = "Assembly", Value = task.FromAssembly });
+                build.RegisterTask(task);
+            }
+
+            taskDurations.TryGetValue(task.Name, out var duration);
+            duration += task.Duration;
+            taskDurations[task.Name] = duration;
+
+            if (task.Name == "ResolveAssemblyReference")
+            {
+                resolveAssemblyReferenceAnalyzer.AnalyzeResolveAssemblyReference(task);
+            }
+            else if (task.Name == "Message")
+            {
+                MessageTaskAnalyzer.Analyze(task);
+            }
+            else if (task.Name == "Csc")
+            {
+                var analyzerReport = CscTaskAnalyzer.Analyze(task);
+                if (analyzerReport is not null)
+                {
+                    analyzerReports.Add(analyzerReport);
+                }
+            }
+
+            doubleWritesAnalyzer.AnalyzeTask(task);
+        }
+
+        private void AnalyzeTarget(Target target)
+        {
+            MarkAsLowRelevanceIfNeeded(target);
+            AddDependsOnTargets(target);
+        }
+
+        private static void AddDependsOnTargets(Target target)
+        {
+            if (!string.IsNullOrEmpty(target.DependsOnTargets))
+            {
+                var dependsOnTargets = new Parameter() { Name = "DependsOnTargets" };
+                target.AddChildAtBeginning(dependsOnTargets);
+
+                foreach (var dependsOnTarget in target.DependsOnTargets.Split(','))
+                {
+                    dependsOnTargets.AddChild(new Item { Text = dependsOnTarget });
+                }
+            }
+        }
+
+        private void MarkAsLowRelevanceIfNeeded(Target target)
+        {
+            if (!target.HasChildren || target.Children.All(c => c is Message))
+            {
+                target.IsLowRelevance = true;
+                if (target.HasChildren)
+                {
+                    foreach (var child in target.Children.OfType<Message>())
+                    {
+                        child.IsLowRelevance = true;
+                    }
+                }
+            }
+        }
+
+        public IEnumerable<Project> GetProjectsSortedTopologically(Build build)
+        {
+            var visited = new HashSet<string>(StringComparer.OrdinalIgnoreCase);
+            var list = new List<Project>();
+
+            if (build.HasChildren)
+            {
+                foreach (var project in build.Children.OfType<Project>())
+                {
+                    Visit(project, list, visited);
+                }
+            }
+
+            return list;
+        }
+
+        private void Visit(Project project, List<Project> list, HashSet<string> visited)
+        {
+            if (visited.Add(project.ProjectFile))
+            {
+                if (project.HasChildren)
+                {
+                    foreach (var childProject in project.Children.OfType<Project>())
+                    {
+                        Visit(childProject, list, visited);
+                    }
+                }
+
+                list.Add(project);
+            }
+        }
+    }
+}