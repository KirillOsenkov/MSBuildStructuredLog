﻿using System.Collections.Generic;
using System.Threading;
using Microsoft.Build.Logging.StructuredLogger;
using TPLTask = System.Threading.Tasks.Task;

namespace StructuredLogViewer
{
    public class Search
    {
        public const int DefaultMaxResults = 1000;

        private readonly IEnumerable<TreeNode> roots;
        private readonly IEnumerable<string> strings;
        private readonly int maxResults;
        private int resultCount;
        private bool markResultsInTree = false;

        public Search(IEnumerable<TreeNode> roots, IEnumerable<string> strings, int maxResults, bool markResultsInTree)
        {
            this.roots = roots;
            this.strings = strings;
            this.maxResults = maxResults;
<<<<<<< HEAD
            this.markResultsInTree = false;
=======
            this.markResultsInTree = markResultsInTree;
>>>>>>> a2c5b4b3
        }

        public IEnumerable<SearchResult> FindNodes(string query, CancellationToken cancellationToken)
        {
            var matcher = new NodeQueryMatcher(query, strings);

            var resultSet = new List<SearchResult>();
            foreach (var root in roots)
            {
                Visit(root, matcher, resultSet, cancellationToken);
            }

            return resultSet;
        }

        public static void ClearSearchResults(Build build)
        {
            if (!SettingsService.MarkResultsInTree)
            {
                return;
            }

            build.VisitAllChildren<BaseNode>(node =>
            {
                node.IsSearchResult = false;
                node.ContainsSearchResult = false;
            });
        }

        private bool Visit(BaseNode node, NodeQueryMatcher matcher, List<SearchResult> results, CancellationToken cancellationToken)
        {
            var isMatch = false;
            var containsMatch = false;

            if (cancellationToken.IsCancellationRequested)
            {
                return false;
            }

            if (resultCount < maxResults)
            {
                var result = matcher.IsMatch(node);
                if (result != null)
                {
                    isMatch = true;
                    lock (results)
                    {
                        results.Add(result);
                        resultCount++;
                    }
                }
            }
            else if (!markResultsInTree)
            {
                // we save a lot of time if we don't have to visit the entire tree to mark results
                // after we've found maximum allowed results
                return false;
            }

            if (node is TreeNode treeNode && treeNode.HasChildren)
            {
                var children = treeNode.Children;
                if (node is Project)
                {
                    for (int i = 0; i < children.Count; i++)
                    {
                        var child = children[i];
                        Visit(child, matcher, results, cancellationToken);
                    }

                            containsMatch |= results.Count > 0;
                }
                else
                {
                    for (int i = 0; i < children.Count; i++)
                    {
                        var child = children[i];
                        containsMatch |= Visit(child, matcher, results, cancellationToken);
                    }
                }
            }

            // setting these flags on each node is expensive so do it only if the feature is enabled
            if (markResultsInTree)
            {
                node.IsSearchResult = isMatch;
                node.ContainsSearchResult = containsMatch;
            }

            return isMatch || containsMatch;
        }
    }
}
<|MERGE_RESOLUTION|>--- conflicted
+++ resolved
@@ -1,120 +1,116 @@
-﻿using System.Collections.Generic;
-using System.Threading;
-using Microsoft.Build.Logging.StructuredLogger;
-using TPLTask = System.Threading.Tasks.Task;
-
-namespace StructuredLogViewer
-{
-    public class Search
-    {
-        public const int DefaultMaxResults = 1000;
-
-        private readonly IEnumerable<TreeNode> roots;
-        private readonly IEnumerable<string> strings;
-        private readonly int maxResults;
-        private int resultCount;
-        private bool markResultsInTree = false;
-
-        public Search(IEnumerable<TreeNode> roots, IEnumerable<string> strings, int maxResults, bool markResultsInTree)
-        {
-            this.roots = roots;
-            this.strings = strings;
-            this.maxResults = maxResults;
-<<<<<<< HEAD
-            this.markResultsInTree = false;
-=======
-            this.markResultsInTree = markResultsInTree;
->>>>>>> a2c5b4b3
-        }
-
-        public IEnumerable<SearchResult> FindNodes(string query, CancellationToken cancellationToken)
-        {
-            var matcher = new NodeQueryMatcher(query, strings);
-
-            var resultSet = new List<SearchResult>();
-            foreach (var root in roots)
-            {
-                Visit(root, matcher, resultSet, cancellationToken);
-            }
-
-            return resultSet;
-        }
-
-        public static void ClearSearchResults(Build build)
-        {
-            if (!SettingsService.MarkResultsInTree)
-            {
-                return;
-            }
-
-            build.VisitAllChildren<BaseNode>(node =>
-            {
-                node.IsSearchResult = false;
-                node.ContainsSearchResult = false;
-            });
-        }
-
-        private bool Visit(BaseNode node, NodeQueryMatcher matcher, List<SearchResult> results, CancellationToken cancellationToken)
-        {
-            var isMatch = false;
-            var containsMatch = false;
-
-            if (cancellationToken.IsCancellationRequested)
-            {
-                return false;
-            }
-
-            if (resultCount < maxResults)
-            {
-                var result = matcher.IsMatch(node);
-                if (result != null)
-                {
-                    isMatch = true;
-                    lock (results)
-                    {
-                        results.Add(result);
-                        resultCount++;
-                    }
-                }
-            }
-            else if (!markResultsInTree)
-            {
-                // we save a lot of time if we don't have to visit the entire tree to mark results
-                // after we've found maximum allowed results
-                return false;
-            }
-
-            if (node is TreeNode treeNode && treeNode.HasChildren)
-            {
-                var children = treeNode.Children;
-                if (node is Project)
-                {
-                    for (int i = 0; i < children.Count; i++)
-                    {
-                        var child = children[i];
-                        Visit(child, matcher, results, cancellationToken);
-                    }
-
-                            containsMatch |= results.Count > 0;
-                }
-                else
-                {
-                    for (int i = 0; i < children.Count; i++)
-                    {
-                        var child = children[i];
-                        containsMatch |= Visit(child, matcher, results, cancellationToken);
-                    }
-                }
-            }
-
-            // setting these flags on each node is expensive so do it only if the feature is enabled
-            if (markResultsInTree)
-            {
-                node.IsSearchResult = isMatch;
-                node.ContainsSearchResult = containsMatch;
-            }
-
-            return isMatch || containsMatch;
-        }
-    }
-}
+﻿using System.Collections.Generic;
+using System.Threading;
+using Microsoft.Build.Logging.StructuredLogger;
+using TPLTask = System.Threading.Tasks.Task;
+
+namespace StructuredLogViewer
+{
+    public class Search
+    {
+        public const int DefaultMaxResults = 1000;
+
+        private readonly IEnumerable<TreeNode> roots;
+        private readonly IEnumerable<string> strings;
+        private readonly int maxResults;
+        private int resultCount;
+        private bool markResultsInTree = false;
+
+        public Search(IEnumerable<TreeNode> roots, IEnumerable<string> strings, int maxResults, bool markResultsInTree)
+        {
+            this.roots = roots;
+            this.strings = strings;
+            this.maxResults = maxResults;
+            this.markResultsInTree = markResultsInTree;
+        }
+
+        public IEnumerable<SearchResult> FindNodes(string query, CancellationToken cancellationToken)
+        {
+            var matcher = new NodeQueryMatcher(query, strings);
+
+            var resultSet = new List<SearchResult>();
+            foreach (var root in roots)
+            {
+                Visit(root, matcher, resultSet, cancellationToken);
+            }
+
+            return resultSet;
+        }
+
+        public static void ClearSearchResults(Build build)
+        {
+            if (!SettingsService.MarkResultsInTree)
+            {
+                return;
+            }
+
+            build.VisitAllChildren<BaseNode>(node =>
+            {
+                node.IsSearchResult = false;
+                node.ContainsSearchResult = false;
+            });
+        }
+
+        private bool Visit(BaseNode node, NodeQueryMatcher matcher, List<SearchResult> results, CancellationToken cancellationToken)
+        {
+            var isMatch = false;
+            var containsMatch = false;
+
+            if (cancellationToken.IsCancellationRequested)
+            {
+                return false;
+            }
+
+            if (resultCount < maxResults)
+            {
+                var result = matcher.IsMatch(node);
+                if (result != null)
+                {
+                    isMatch = true;
+                    lock (results)
+                    {
+                        results.Add(result);
+                        resultCount++;
+                    }
+                }
+            }
+            else if (!markResultsInTree)
+            {
+                // we save a lot of time if we don't have to visit the entire tree to mark results
+                // after we've found maximum allowed results
+                return false;
+            }
+
+            if (node is TreeNode treeNode && treeNode.HasChildren)
+            {
+                var children = treeNode.Children;
+                if (node is Project)
+                {
+                    for (int i = 0; i < children.Count; i++)
+                    {
+                        var child = children[i];
+                        Visit(child, matcher, results, cancellationToken);
+                    }
+
+                            containsMatch |= results.Count > 0;
+                }
+                else
+                {
+                    for (int i = 0; i < children.Count; i++)
+                    {
+                        var child = children[i];
+                        containsMatch |= Visit(child, matcher, results, cancellationToken);
+                    }
+                }
+            }
+
+            // setting these flags on each node is expensive so do it only if the feature is enabled
+            if (markResultsInTree)
+            {
+                node.IsSearchResult = isMatch;
+                node.ContainsSearchResult = containsMatch;
+            }
+
+            return isMatch || containsMatch;
+        }
+    }
+}