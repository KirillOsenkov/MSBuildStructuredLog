--- conflicted
+++ resolved
@@ -1,726 +1,717 @@
-﻿<Application xmlns="https://github.com/avaloniaui"
-             xmlns:x="http://schemas.microsoft.com/winfx/2006/xaml"
-             xmlns:l="clr-namespace:Microsoft.Build.Logging.StructuredLogger;assembly=StructuredLogger"
-             xmlns:common="clr-namespace:Microsoft.Build.Logging.StructuredLogger;assembly=StructuredLogViewer.Core"
-             xmlns:s="clr-namespace:StructuredLogViewer.Avalonia.Controls;assembly=StructuredLogViewer.Avalonia"
-             x:Class="StructuredLogViewer.Avalonia.App">
-
-    <Application.Resources>
-        <ResourceDictionary>
-            <s:ProxyNodeIconConverter x:Key="ProxyNodeIconConverter" />
-            <s:ProjectIconConverter x:Key="ProjectIconConverter" />
-            <s:NodeLowRelevanceToOpacityConverter x:Key="RelevanceConverter" />
-            <s:NodeIsSelectedToColorConverter x:Key="LabelColorConverter" />
-            <ResourceDictionary.MergedDictionaries>
-                <ResourceInclude Source="/Resources.xaml" />
-            </ResourceDictionary.MergedDictionaries>
-        </ResourceDictionary>
-    </Application.Resources>
-    
-    <Application.Styles>
-        <StyleInclude Source="avares://Avalonia.Themes.Default/DefaultTheme.xaml" />
-        <StyleInclude Source="avares://Avalonia.Themes.Default/Accents/BaseLight.xaml"/>
-        <StyleInclude Source="avares://AvaloniaEdit/AvaloniaEdit.xaml" />
-        <StyleInclude Source="/Styles.xaml" />
-        
-        <Style Selector="Rectangle.nodeIcon">
-            <Setter Property="Width" Value="14" />
-            <Setter Property="Height" Value="12" />
-            <Setter Property="Margin" Value="4,1,6,1" />
-            <Setter Property="StrokeThickness" Value="1" />
-            <Setter Property="VerticalAlignment" Value="Center" />
-        </Style>
-
-        <Style Selector="Image.projectNodeIcon">
-            <Setter Property="Width" Value="16" />
-            <Setter Property="Height" Value="16" />
-            <Setter Property="Margin" Value="3,1,6,1" />
-            <Setter Property="VerticalAlignment" Value="Center" />
-        </Style>
-
-        <Style Selector="TextBlock.nodeBeforeText">
-            <Setter Property="Margin" Value="0,1,0,1" />
-        </Style>
-
-        <Style Selector="TextBlock.nodeText">
-            <Setter Property="Margin" Value="0,1,8,1" />
-        </Style>
-    </Application.Styles>
-
-    <Application.DataTemplates>
-
-        <TreeDataTemplate DataType="{x:Type l:Folder}"
-                          ItemsSource="{Binding Children}">
-            <StackPanel Orientation="Horizontal">
-                <Rectangle Name="icon"
-                           Classes="nodeIcon"
-                           Stroke="{StaticResource FolderStroke}"
-                           Fill="{StaticResource ClosedFolderBrush}" />
-                <TextBlock Name="nameText"
-                           Classes="nodeText"
-                           Text="{Binding Name}"
-                           Foreground="{Binding IsSelected, Converter={StaticResource LabelColorConverter}, ConverterParameter={x:Static Brushes.DarkGoldenrod}}" />
-            </StackPanel>
-            <!--<DataTrigger Binding="{Binding Name}"
-                             Value="DoubleWrites">
-                    <Setter TargetName="nameText"
-                            Property="Foreground"
-                            Value="Red" />
-                    <Setter TargetName="icon"
-                            Property="Fill"
-                            Value="{StaticResource ErrorBrush}" />
-                </DataTrigger>
-            </TreeDataTemplate.Triggers>-->
-        </TreeDataTemplate>
-
-        <TreeDataTemplate DataType="{x:Type l:Project}"
-                          ItemsSource="{Binding Children}">
-            <StackPanel Orientation="Horizontal"
-                        Name="projectRoot"
-                        Opacity="{Binding IsLowRelevance, Converter={StaticResource RelevanceConverter}}">
-                <Image Classes="projectNodeIcon">
-                    <Image.Source>
-                        <DrawingImage Drawing="{Binding ProjectFileExtension, Converter={StaticResource ProjectIconConverter}}" />
-                    </Image.Source>
-                </Image>
-                <TextBlock Classes="nodeText"
-                           Text="{Binding Name}" />
-            </StackPanel>
-        </TreeDataTemplate>
-
-        <TreeDataTemplate DataType="{x:Type l:ProjectEvaluation}"
-                          ItemsSource="{Binding Children}">
-            <StackPanel Orientation="Horizontal"
-                        Name="projectRoot"
-                        Opacity="{Binding IsLowRelevance, Converter={StaticResource RelevanceConverter}}">
-                <Image Classes="projectNodeIcon">
-                    <Image.Source>
-                        <DrawingImage Drawing="{Binding ProjectFileExtension, Converter={StaticResource ProjectIconConverter}}" />
-                    </Image.Source>
-                </Image>
-                <TextBlock Classes="nodeText"
-                           Text="{Binding Name}" />
-            </StackPanel>
-        </TreeDataTemplate>
-
-        <TreeDataTemplate DataType="{x:Type l:Target}"
-                          ItemsSource="{Binding Children}">
-            <StackPanel Orientation="Horizontal"
-                        Name="targetRoot"
-                        Opacity="{Binding IsLowRelevance, Converter={StaticResource RelevanceConverter}}">
-                <Rectangle Name="icon"
-                           Classes="nodeIcon"
-                           Stroke="{StaticResource TargetStroke}"
-                           Fill="{StaticResource TargetBrush}" />
-                <TextBlock Name="label"
-                           Classes="nodeBeforeText"
-                           Text="Target "
-                           Foreground="{Binding IsSelected, Converter={StaticResource LabelColorConverter}, ConverterParameter={StaticResource TargetStroke}}" />
-                <TextBlock Classes="nodeText"
-                           Text="{Binding Name}" />
-            </StackPanel>
-        </TreeDataTemplate>
-
-        <DataTemplate DataType="{x:Type l:EntryTarget}">
-            <StackPanel Orientation="Horizontal">
-                <Rectangle Name="icon"
-                           Classes="nodeIcon"
-                           Stroke="{StaticResource TargetStroke}"
-                           Fill="{StaticResource TargetBrush}" />
-                <TextBlock Classes="nodeText"
-                           Text="{Binding Name}" />
-            </StackPanel>
-        </DataTemplate>
-
-        <TreeDataTemplate DataType="{x:Type l:Task}"
-                          ItemsSource="{Binding Children}">
-            <StackPanel Orientation="Horizontal">
-                <Rectangle Name="icon"
-                           Classes="nodeIcon"
-                           Stroke="{StaticResource TaskStroke}"
-                           Fill="{StaticResource TaskBrush}" />
-                <TextBlock Name="label"
-                           Classes="nodeBeforeText"
-                           Text="Task "
-                           Foreground="{Binding IsSelected, Converter={StaticResource LabelColorConverter}, ConverterParameter={StaticResource TaskStroke}}"/>
-                <TextBlock Classes="nodeText"
-                           Text="{Binding Name}" />
-                <TextBlock Name="duration"
-                           Classes="nodeText"
-                           Text="{Binding DurationText}"
-                           Foreground="{Binding IsSelected, Converter={StaticResource LabelColorConverter}, ConverterParameter={x:Static Brushes.LightGray}}" />
-            </StackPanel>
-        </TreeDataTemplate>
-
-        <TreeDataTemplate DataType="{x:Type l:AddItem}"
-                          ItemsSource="{Binding Children}">
-            <StackPanel Orientation="Horizontal">
-                <Rectangle Name="icon"
-                           Classes="nodeIcon"
-                           Stroke="{StaticResource ItemStroke}"
-                           Fill="{StaticResource ItemBrush}" />
-                <TextBlock Name="label"
-                           Classes="nodeBeforeText"
-                           Text="Add Item "
-                           Foreground="{Binding IsSelected, Converter={StaticResource LabelColorConverter}, ConverterParameter={x:Static Brushes.Teal}}" />
-                <TextBlock Text="{Binding Name}"
-                           Classes="nodeText" />
-            </StackPanel>
-        </TreeDataTemplate>
-
-        <TreeDataTemplate DataType="{x:Type l:RemoveItem}"
-                          ItemsSource="{Binding Children}">
-            <StackPanel Orientation="Horizontal">
-                <Rectangle Name="icon"
-                           Classes="nodeIcon"
-                           Stroke="{StaticResource ItemStroke}"
-                           Fill="{StaticResource ItemBrush}" />
-                <TextBlock Name="label"
-                           Classes="nodeBeforeText"
-                           Text="Remove Item "
-                           Foreground="{Binding IsSelected, Converter={StaticResource LabelColorConverter}, ConverterParameter={x:Static Brushes.Teal}}"/>
-                <TextBlock Text="{Binding Name}"
-                           Classes="nodeText" />
-            </StackPanel>
-        </TreeDataTemplate>
-
-        <TreeDataTemplate DataType="{x:Type l:Item}"
-                          ItemsSource="{Binding Children}">
-            <StackPanel Orientation="Horizontal">
-                <Rectangle Name="icon"
-                           Classes="nodeIcon"
-                           Stroke="{StaticResource ItemStroke}"
-                           Fill="{StaticResource ItemBrush}" />
-                <TextBlock Name="nameAndEquals"
-                           Classes="nodeBeforeText"
-                           Text="{Binding NameAndEquals}"
-                           Foreground="{Binding IsSelected, Converter={StaticResource LabelColorConverter}, ConverterParameter={x:Static Brushes.Green}}"/>
-                <TextBlock Text="{Binding ShortenedText}"
-                           Classes="nodeText" />
-            </StackPanel>
-        </TreeDataTemplate>
-
-        <DataTemplate DataType="{x:Type l:Metadata}">
-            <StackPanel Orientation="Horizontal">
-                <Rectangle Name="icon"
-                           Classes="nodeIcon"
-                           Stroke="{StaticResource MetadataStroke}"
-                           Fill="{StaticResource ItemBrush}" />
-                <TextBlock Name="label"
-                           Classes="nodeBeforeText"
-                           Text="{Binding NameAndEquals, Mode=OneTime}"
-                           Foreground="{Binding IsSelected, Converter={StaticResource LabelColorConverter}, ConverterParameter={x:Static Brushes.LightSeaGreen}}"/>
-                <TextBlock Classes="nodeText"
-                           Text="{Binding ShortenedValue}" />
-            </StackPanel>
-        </DataTemplate>
-        
-        <TreeDataTemplate DataType="{x:Type l:EvaluationProfileEntry}"
-                          ItemsSource="{Binding Children}">
-            <StackPanel Orientation="Horizontal">
-                <ProgressBar Width="40" 
-                             Height="9" 
-                             Margin="2,1,6,0" 
-                             Minimum="0"
-                             Maximum="100"
-                             Value="{Binding Value}"
-                             VerticalAlignment="Center" />
-                <TextBlock Name="label" 
-                           VerticalAlignment="Center"
-                           Text="{Binding Title, Mode=OneTime}" />
-                <TextBlock Name="hits" 
-                           VerticalAlignment="Center"
-                           Margin="6,0,0,0"
-                           Text="{Binding DurationText, Mode=OneTime}"
-                           Foreground="{Binding IsSelected, Converter={StaticResource LabelColorConverter}, ConverterParameter={x:Static Brushes.Blue}}" />
-                <TextBlock Name="code"
-                           Text="{Binding ShortenedElementDescription}" 
-                           VerticalAlignment="Center"
-                           Margin="12,0,0,0"
-                           FontFamily="Consolas"
-                           Foreground="{Binding IsSelected, Converter={StaticResource LabelColorConverter}, ConverterParameter={x:Static Brushes.Gray}}" />
-            </StackPanel>
-        </TreeDataTemplate>
-
-        <DataTemplate DataType="{x:Type l:Property}">
-            <StackPanel Orientation="Horizontal">
-                <Rectangle Name="icon"
-                           Classes="nodeIcon"
-                           Stroke="{StaticResource PropertyStroke}"
-                           Fill="{StaticResource PropertyBrush}" />
-                <TextBlock Name="label"
-                           Classes="nodeBeforeText"
-                           Text="{Binding NameAndEquals, Mode=OneTime}"
-                           Foreground="{Binding IsSelected, Converter={StaticResource LabelColorConverter}, ConverterParameter={StaticResource PropertyStroke}}" />
-                <TextBlock Text="{Binding ShortenedValue}"
-                           Classes="nodeText" />
-            </StackPanel>
-        </DataTemplate>
-
-        <TreeDataTemplate DataType="{x:Type l:Parameter}"
-                          ItemsSource="{Binding Children}">
-            <StackPanel Orientation="Horizontal">
-                <Rectangle Name="icon"
-                           Classes="nodeIcon"
-                           Stroke="{StaticResource ParameterStroke}"
-                           Fill="{StaticResource ParameterBrush}" />
-                <TextBlock Name="name"
-                           Classes="nodeText"
-                           Text="{Binding Name}"
-                           Foreground="{Binding IsSelected, Converter={StaticResource LabelColorConverter}, ConverterParameter={StaticResource ParameterStroke}}" />
-            </StackPanel>
-        </TreeDataTemplate>
-
-        <DataTemplate DataType="{x:Type l:Message}">
-            <StackPanel Orientation="Horizontal">
-                <Rectangle Name="icon"
-                           Classes="nodeIcon"
-                           Stroke="{StaticResource MessageStroke}"
-                           Fill="{StaticResource MessageBrush}" />
-                <TextBlock Name="messageText"
-                           Classes="nodeText"
-                           Text="{Binding ShortenedText}"
-                           Opacity="{Binding IsLowRelevance, Converter={StaticResource RelevanceConverter}}" />
-            </StackPanel>
-        </DataTemplate>
-        
-        <TreeDataTemplate DataType="{x:Type l:Import}"
-                          ItemsSource="{Binding Children}">
-            <StackPanel Orientation="Horizontal"
-                        Opacity="{Binding IsLowRelevance, Converter={StaticResource RelevanceConverter}}">
-                <Rectangle Name="icon"
-                           Classes="nodeIcon"
-                           Stroke="{StaticResource ImportStroke}"
-                           Fill="{StaticResource ImportBrush}" />
-                <TextBlock x:Name="label"
-                           Classes="nodeBeforeText"
-                           Text="Import"
-                           Foreground="{Binding IsSelected, Converter={StaticResource LabelColorConverter}, ConverterParameter={StaticResource ImportStroke}}" />
-                <TextBlock x:Name="name"
-                           Classes="nodeText"
-                           Text="{Binding Name}" />
-                <TextBlock x:Name="location"
-                           Classes="nodeText"
-                           Text="{Binding Location}" />
-            </StackPanel>
-        </TreeDataTemplate>
-
-        <TreeDataTemplate DataType="{x:Type l:NoImport}"
-                          ItemsSource="{Binding Children}">
-            <StackPanel Orientation="Horizontal"
-                        Opacity="{Binding IsLowRelevance, Converter={StaticResource RelevanceConverter}}">
-                <Rectangle Name="icon"
-                           Classes="nodeIcon"
-                           Stroke="{StaticResource NoImportStroke}"
-                           Fill="{StaticResource NoImportBrush}" />
-                <TextBlock x:Name="label"
-                           Classes="nodeBeforeText"
-                           Text="NoImport"
-                           Foreground="{Binding IsSelected, Converter={StaticResource LabelColorConverter}, ConverterParameter={StaticResource NoImportStroke}}" />
-                <TextBlock x:Name="name"
-                           Classes="nodeText"
-                           Text="{Binding Name}" />
-                <TextBlock x:Name="location"
-                           Classes="nodeText"
-                           Text="{Binding Location}" />
-                <TextBlock x:Name="reason"
-                           Classes="nodeText"
-                           Text="{Binding Text}" />
-            </StackPanel>
-        </TreeDataTemplate>
-
-        <TreeDataTemplate DataType="{x:Type l:TimedNode}"
-                          ItemsSource="{Binding Children}">
-            <StackPanel Orientation="Horizontal">
-                <Rectangle Name="icon"
-                           Classes="nodeIcon"
-                           Stroke="{StaticResource FolderStroke}"
-                           Fill="{StaticResource ClosedFolderBrush}" />
-                <TextBlock Name="nameText"
-                           Classes="nodeText"
-                           Text="{Binding Name}"
-                           Foreground="{Binding IsSelected, Converter={StaticResource LabelColorConverter}, ConverterParameter={x:Static Brushes.DarkGoldenrod}}" />
-            </StackPanel>
-        </TreeDataTemplate>
-        
-        <DataTemplate DataType="{x:Type common:ButtonNode}">
-            <StackPanel Orientation="Horizontal">
-                <Button x:Name="button"
-                        Content="{Binding Text}"
-                        Command="{Binding Command}"
-                        IsEnabled="{Binding IsEnabled}"
-                        Padding="4,2,4,2" />
-            </StackPanel>
-        </DataTemplate>
-        
-        <DataTemplate DataType="{x:Type l:Error}">
-            <StackPanel Orientation="Horizontal">
-                <Rectangle Name="icon"
-                           Classes="nodeIcon"
-                           Stroke="{StaticResource ErrorStroke}"
-                           Fill="{StaticResource ErrorBrush}" />
-                <TextBlock Name="text"
-                           Classes="nodeText"
-                           Text="{Binding}"
-                           Foreground="{Binding IsSelected, Converter={StaticResource LabelColorConverter}, ConverterParameter={StaticResource ErrorStroke}}" />
-            </StackPanel>
-        </DataTemplate>
-
-        <DataTemplate DataType="{x:Type l:Warning}">
-            <StackPanel Orientation="Horizontal">
-                <Rectangle Name="icon"
-                           Classes="nodeIcon"
-                           Stroke="{StaticResource WarningStroke}"
-                           Fill="{StaticResource WarningBrush}" />
-                <TextBlock Classes="nodeText"
-                           Text="{Binding}" />
-            </StackPanel>
-        </DataTemplate>
-
-        <DataTemplate DataType="{x:Type common:Note}">
-            <StackPanel Orientation="Horizontal">
-                <Border BorderBrush="LightGray"
-                        BorderThickness="1"
-                        Margin="4"
-                        Background="LightYellow"
-                        Padding="6">
-                    <TextBlock Text="{Binding Text}"
-                               Foreground="Gray"
-                               TextWrapping="Wrap" />
-                </Border>
-            </StackPanel>
-        </DataTemplate>
-
-        <TreeDataTemplate DataType="{x:Type l:SourceFile}"
-                          ItemsSource="{Binding Children}">
-            <StackPanel Orientation="Horizontal">
-                <Rectangle Name="icon"
-                           Classes="nodeIcon"
-                           Stroke="{StaticResource MessageStroke}"
-                           Fill="{StaticResource MessageBrush}" />
-                <TextBlock Name="messageText"
-                           Text="{Binding Name}" />
-            </StackPanel>
-        </TreeDataTemplate>
-
-        <DataTemplate DataType="{x:Type l:SourceFileLine}">
-            <StackPanel Orientation="Horizontal">
-                <TextBlock Name="lineNumber"
-                           Text="{Binding LineNumber}"
-                           FontFamily="Consolas"
-                           Margin="0,0,12,0"
-                           Foreground="{Binding IsSelected, Converter={StaticResource LabelColorConverter}, ConverterParameter={x:Static Brushes.Teal}}" />
-                <TextBlock Name="messageText"
-                           Text="{Binding LineText}"
-                           FontFamily="Consolas" />
-            </StackPanel>
-        </DataTemplate>
-
-        <TreeDataTemplate DataType="{x:Type common:ProxyNode}"
-                          ItemsSource="{Binding Children}">
-            <StackPanel Orientation="Horizontal">
-                <ContentPresenter Content="{Binding Converter={StaticResource ProxyNodeIconConverter}}"
-                                  HorizontalAlignment="Center"
-                                  VerticalAlignment="Center" />
-                <ItemsControl Items="{Binding Highlights}"
-                              Focusable="False">
-                    <ItemsControl.DataTemplates>
-                        <DataTemplate DataType="{x:Type common:HighlightedText}">
-                            <TextBlock Classes="nodeBeforeText"
-                                       Foreground="Black"
-                                       Background="Yellow"
-                                       Text="{Binding Text}" />
-                        </DataTemplate>
-                        <DataTemplate>
-                            <TextBlock Classes="nodeBeforeText"
-                                       Text="{Binding .}" />
-                        </DataTemplate>
-                    </ItemsControl.DataTemplates>
-                    <ItemsControl.ItemsPanel>
-                        <ItemsPanelTemplate>
-                            <StackPanel Orientation="Horizontal" />
-                        </ItemsPanelTemplate>
-                    </ItemsControl.ItemsPanel>
-                </ItemsControl>
-            </StackPanel>
-        </TreeDataTemplate>
-
-        <DataTemplate DataType="{x:Type common:WelcomeScreen}">
-            <Grid Name="welcomeScreen">
-                <TextBlock Text="{Binding Version}"
-                           Foreground="Gray"
-                           FontSize="16"
-                           Margin="20"
-                           HorizontalAlignment="Right"
-                           VerticalAlignment="Top" />
-                <Grid HorizontalAlignment="Center"
-                      VerticalAlignment="Center">
-                    <Rectangle Fill="Black" />
-                    <Grid Background="White"
-                          RowDefinitions="Auto,Auto,Auto,Auto,Auto">
-                        <TextBlock Name="customMessage"
-                                   Grid.Row="0"
-                                   FontSize="16"
-                                   Foreground="Red"
-                                   Margin="10"
-                                   TextWrapping="Wrap"
-                                   Text="{Binding Message}" />
-                        <!--
-                                   IsVisible="{Binding Message, Converter={StaticResource StringEmptinessToVisibilityConverter}}"
-                        -->
-                        <Grid Name="openLogOrProjectCompartment"
-                              Grid.Row="1"
-                              ColumnDefinitions="Auto,Auto">
-                            <Button Margin="20"
-                                    MinWidth="200"
-                                    MinHeight="200"
-                                    Command="{Binding OpenProjectCommand}">
-                                <StackPanel>
-                                    <Image Width="100"
-                                           Height="100"
-                                           Margin="20">
-                                        <Image.Source>
-                                            <DrawingImage Drawing="{StaticResource SlnIcon}" />
-                                        </Image.Source>
-                                    </Image>
-                                    <TextBlock Text="Open Project/Solution"
-                                               FontSize="16"
-                                               Margin="10"
-                                               HorizontalAlignment="Center" />
-                                </StackPanel>
-                            </Button>
-                            <Button Margin="0,20,20,20"
-                                    MinWidth="200"
-                                    MinHeight="200"
-                                    Command="{Binding OpenLogFileCommand}"
-                                    Grid.Column="1">
-                                <StackPanel>
-                                    <Canvas Width="100"
-                                            Height="100"
-                                            Margin="20">
-                                        <Rectangle Width="35"
-                                                   Height="35"
-                                                   Canvas.Left="0"
-                                                   Canvas.Top="0"
-                                                   Stroke="{StaticResource TargetStroke}"
-                                                   StrokeThickness="1"
-                                                   Fill="{StaticResource TargetBrush}" />
-                                        <Rectangle Width="35"
-                                                   Height="35"
-                                                   Canvas.Left="25"
-                                                   Canvas.Top="35"
-                                                   Stroke="{StaticResource ParameterStroke}"
-                                                   StrokeThickness="1"
-                                                   Fill="{StaticResource ParameterBrush}" />
-                                        <Rectangle Width="35"
-                                                   Height="35"
-                                                   Canvas.Left="25"
-                                                   Canvas.Top="70"
-                                                   Stroke="{StaticResource TaskStroke}"
-                                                   StrokeThickness="1"
-                                                   Fill="{StaticResource TaskBrush}" />
-                                        <Rectangle Width="35"
-                                                   Height="35"
-                                                   Canvas.Left="60"
-                                                   Canvas.Top="35"
-                                                   Stroke="{StaticResource ItemStroke}"
-                                                   StrokeThickness="1"
-                                                   Fill="{StaticResource ItemBrush}" />
-                                        <Rectangle Width="35"
-                                                   Height="35"
-                                                   Canvas.Left="60"
-                                                   Canvas.Top="70"
-                                                   Stroke="{StaticResource FolderStroke}"
-                                                   StrokeThickness="1"
-                                                   Fill="{StaticResource ClosedFolderBrush}" />
-                                        <Line StartPoint="16,35"
-                                              EndPoint="16,87"
-                                              Stroke="Black" />
-                                        <Line StartPoint="16,87"
-                                              EndPoint="25,87"
-                                              Stroke="Black" />
-                                        <Line StartPoint="16,53"
-                                              EndPoint="25,53"
-                                              Stroke="Black" />
-                                    </Canvas>
-                                    <TextBlock Text="Open Log File"
-                                               FontSize="16"
-                                               Margin="10"
-                                               HorizontalAlignment="Center" />
-                                </StackPanel>
-                            </Button>
-                        </Grid>
-                        <Grid Name="recentProjects"
-                              Grid.Row="2"
-                              IsVisible="{Binding ShowRecentProjects}">
-                            <Expander IsExpanded="True"
-                                      Header="Recent projects and solutions"
-                                      Margin="10">
-                                <ListBox Items="{Binding RecentProjects}"
-                                         Margin="10"
-                                         SelectedItem="{Binding SelectedProject, Mode=OneWayToSource}"
-                                         Background="Transparent"
-                                         BorderBrush="Transparent"
-                                         BorderThickness="0" />
-                            </Expander>
-                        </Grid>
-                        <Grid Name="recentLogs"
-                              Grid.Row="3"
-                              IsVisible="{Binding ShowRecentLogs}">
-                            <Expander IsExpanded="True"
-                                      Header="Recent logs"
-                                      Margin="10">
-                                <ListBox Items="{Binding RecentLogs}"
-                                         Margin="10"
-                                         SelectedItem="{Binding SelectedLog, Mode=OneWayToSource}"
-                                         Background="Transparent"
-                                         BorderBrush="Transparent"
-                                         BorderThickness="0" />
-                            </Expander>
-                        </Grid>
-                        <StackPanel Grid.Row="4">
-                            <CheckBox Content="Enable tree virtualization (faster, but may cause hangs)"
-                                      Margin="10,0,10,10"
-                                      IsChecked="{Binding EnableVirtualization}"
-                                      ToolTip.Tip="Disable virtualization if you're experiencing hangs or deadlocks when scrolling the tree" />
-                            <CheckBox Content="Display all targets directly under the project (flattened in temporal order)"
-                                      Margin="10,0,10,10"
-                                      IsChecked="{Binding ParentAllTargetsUnderProject}" 
-                                      ToolTip.Tip="Linearize/flatten all targets under the project instead of parenting targets under their dependency target"/>
-                            <CheckBox Content="Mark search results with a dot in the main tree"
-                                      Margin="10,0,10,10"
-                                      IsChecked="{Binding MarkResultsInTree}" 
-                                      ToolTip.Tip="Mark tree nodes that appear in search results with a dot"/>
-                        </StackPanel>
-                    </Grid>
-                </Grid>
-            </Grid>
-        </DataTemplate>
-
-        <DataTemplate DataType="{x:Type s:BuildParametersScreen}">
-            <Grid Name="buildParameters"
-                  HorizontalAlignment="Center"
-                  VerticalAlignment="Center"
-                  Margin="40"
-                  RowDefinitions="Auto,Auto">
-                <StackPanel Grid.Row="0"
-                            Margin="40,40,40,12">
-                    <TextBlock Text="Specify custom MSBuild command line arguments:"
-                               Margin="4" />
-                    <WrapPanel Orientation="Horizontal">
-                        <ComboBox Items="{Binding MSBuildLocations}"
-                                  SelectedItem="{Binding MSBuildLocation}"
-                                  ToolTip.Tip="Select MSBuild toolset to use for building"
-<<<<<<< HEAD
-                                  Height="28"
-                                  Margin="4,4,0,4"/>
-                        <Button Command="{Binding BrowseForMSBuildCommand}"
-                                Width="28"
-                                Height="28"
-                                ToolTip.Tip="Browse for custom MSBuild.exe location..."
-                                Margin="0,4,4,4">
-=======
-                                  Height="22" />
-                        <Button Command="{Binding BrowseForMSBuildAsync}"
-                                Width="22"
-                                Height="22"
-                                ToolTip.Tip="Browse for custom MSBuild file location..."
-                                Margin="0,0,8,0">
->>>>>>> 0998773e
-                            <StackPanel Orientation="Horizontal">
-                                <Rectangle Width="2"
-                                           Height="2"
-                                           Margin="2"
-                                           Fill="Black" />
-                                <Rectangle Width="2"
-                                           Height="2"
-                                           Margin="0,2,2,2"
-                                           Fill="Black" />
-                                <Rectangle Width="2"
-                                           Height="2"
-                                           Margin="0,2,2,2"
-                                           Fill="Black" />
-                            </StackPanel>
-                        </Button>
-                        <TextBlock Text="{Binding PrefixArguments}"
-                                   Height="28"
-                                   Margin="0,4,4,4"
-                                   Padding="0,5"
-                                   TextWrapping="Wrap" />
-                        <TextBox Name="argumentsText"
-                                 Text="{Binding MSBuildArguments}"
-                                 TextWrapping="Wrap"
-                                 Height="28"
-                                 MinWidth="300"
-                                 Margin="0,4,4,4">
-                            <TextBox.KeyBindings>
-                                <KeyBinding Gesture="Enter"
-                                            Command="{Binding BuildCommand}" />
-                            </TextBox.KeyBindings>
-                        </TextBox>
-
-                        <TextBlock Text="{Binding PostfixArguments}"
-                                   Height="28"
-                                   Margin="0,4,4,4"
-                                   Padding="0,5"
-                                   TextWrapping="Wrap" />
-                    </WrapPanel>
-                    <Button Content="Copy command line to clipboard"
-                            Command="{Binding CopyCommand}"
-                            Height="28"
-                            HorizontalAlignment="Right"
-                            Margin="4" />
-                </StackPanel>
-                <StackPanel Grid.Row="1"
-                            HorizontalAlignment="Center"
-                            Margin="40,12,40,40"
-                            Orientation="Horizontal">
-                    <Button Content="Build"
-                            Command="{Binding BuildCommand}"
-                            Width="76"
-                            Height="28"
-                            Margin="4" />
-                    <Button Content="Cancel"
-                            Command="{Binding CancelCommand}"
-                            Width="76"
-                            Height="28"
-                            Margin="4" />
-                </StackPanel>
-            </Grid>
-        </DataTemplate>
-
-        <DataTemplate DataType="{x:Type common:BuildProgress}">
-            <Grid Name="buildProgress"
-                  HorizontalAlignment="Center"
-                  VerticalAlignment="Center"
-                  Margin="40"
-                  RowDefinitions="Auto,Auto,Auto">
-                <TextBlock Name="text"
-                           Text="{Binding ProgressText}"
-                           HorizontalAlignment="Center"
-                           TextWrapping="Wrap" />
-                <ProgressBar Grid.Row="1"
-                             Value="100"
-                             HorizontalAlignment="Center"
-                             Width="200"
-                             Height="23"
-                             Margin="10" />
-                <!--TODO:
-                IsIndeterminate="True"
-                -->
-                <StackPanel Grid.Row="2"
-                            Margin="40"
-                            IsVisible="{Binding ShowCommandLine}">
-                    <TextBlock Text="Using command line (press Ctrl+C to copy):"
-                               Margin="0,0,0,7" />
-                    <TextBox Text="{Binding MSBuildCommandLine}"
-                             IsReadOnly="True"
-                             TextWrapping="Wrap"
-                             AcceptsReturn="True"
-                             Background="#E0E0E0"
-                             MinHeight="23" />
-                </StackPanel>
-            </Grid>
-        </DataTemplate>
-    </Application.DataTemplates>
-</Application>
+﻿<Application xmlns="https://github.com/avaloniaui"
+             xmlns:x="http://schemas.microsoft.com/winfx/2006/xaml"
+             xmlns:l="clr-namespace:Microsoft.Build.Logging.StructuredLogger;assembly=StructuredLogger"
+             xmlns:common="clr-namespace:Microsoft.Build.Logging.StructuredLogger;assembly=StructuredLogViewer.Core"
+             xmlns:s="clr-namespace:StructuredLogViewer.Avalonia.Controls;assembly=StructuredLogViewer.Avalonia"
+             x:Class="StructuredLogViewer.Avalonia.App">
+
+    <Application.Resources>
+        <ResourceDictionary>
+            <s:ProxyNodeIconConverter x:Key="ProxyNodeIconConverter" />
+            <s:ProjectIconConverter x:Key="ProjectIconConverter" />
+            <s:NodeLowRelevanceToOpacityConverter x:Key="RelevanceConverter" />
+            <s:NodeIsSelectedToColorConverter x:Key="LabelColorConverter" />
+            <ResourceDictionary.MergedDictionaries>
+                <ResourceInclude Source="/Resources.xaml" />
+            </ResourceDictionary.MergedDictionaries>
+        </ResourceDictionary>
+    </Application.Resources>
+    
+    <Application.Styles>
+        <StyleInclude Source="avares://Avalonia.Themes.Default/DefaultTheme.xaml" />
+        <StyleInclude Source="avares://Avalonia.Themes.Default/Accents/BaseLight.xaml"/>
+        <StyleInclude Source="avares://AvaloniaEdit/AvaloniaEdit.xaml" />
+        <StyleInclude Source="/Styles.xaml" />
+        
+        <Style Selector="Rectangle.nodeIcon">
+            <Setter Property="Width" Value="14" />
+            <Setter Property="Height" Value="12" />
+            <Setter Property="Margin" Value="4,1,6,1" />
+            <Setter Property="StrokeThickness" Value="1" />
+            <Setter Property="VerticalAlignment" Value="Center" />
+        </Style>
+
+        <Style Selector="Image.projectNodeIcon">
+            <Setter Property="Width" Value="16" />
+            <Setter Property="Height" Value="16" />
+            <Setter Property="Margin" Value="3,1,6,1" />
+            <Setter Property="VerticalAlignment" Value="Center" />
+        </Style>
+
+        <Style Selector="TextBlock.nodeBeforeText">
+            <Setter Property="Margin" Value="0,1,0,1" />
+        </Style>
+
+        <Style Selector="TextBlock.nodeText">
+            <Setter Property="Margin" Value="0,1,8,1" />
+        </Style>
+    </Application.Styles>
+
+    <Application.DataTemplates>
+
+        <TreeDataTemplate DataType="{x:Type l:Folder}"
+                          ItemsSource="{Binding Children}">
+            <StackPanel Orientation="Horizontal">
+                <Rectangle Name="icon"
+                           Classes="nodeIcon"
+                           Stroke="{StaticResource FolderStroke}"
+                           Fill="{StaticResource ClosedFolderBrush}" />
+                <TextBlock Name="nameText"
+                           Classes="nodeText"
+                           Text="{Binding Name}"
+                           Foreground="{Binding IsSelected, Converter={StaticResource LabelColorConverter}, ConverterParameter={x:Static Brushes.DarkGoldenrod}}" />
+            </StackPanel>
+            <!--<DataTrigger Binding="{Binding Name}"
+                             Value="DoubleWrites">
+                    <Setter TargetName="nameText"
+                            Property="Foreground"
+                            Value="Red" />
+                    <Setter TargetName="icon"
+                            Property="Fill"
+                            Value="{StaticResource ErrorBrush}" />
+                </DataTrigger>
+            </TreeDataTemplate.Triggers>-->
+        </TreeDataTemplate>
+
+        <TreeDataTemplate DataType="{x:Type l:Project}"
+                          ItemsSource="{Binding Children}">
+            <StackPanel Orientation="Horizontal"
+                        Name="projectRoot"
+                        Opacity="{Binding IsLowRelevance, Converter={StaticResource RelevanceConverter}}">
+                <Image Classes="projectNodeIcon">
+                    <Image.Source>
+                        <DrawingImage Drawing="{Binding ProjectFileExtension, Converter={StaticResource ProjectIconConverter}}" />
+                    </Image.Source>
+                </Image>
+                <TextBlock Classes="nodeText"
+                           Text="{Binding Name}" />
+            </StackPanel>
+        </TreeDataTemplate>
+
+        <TreeDataTemplate DataType="{x:Type l:ProjectEvaluation}"
+                          ItemsSource="{Binding Children}">
+            <StackPanel Orientation="Horizontal"
+                        Name="projectRoot"
+                        Opacity="{Binding IsLowRelevance, Converter={StaticResource RelevanceConverter}}">
+                <Image Classes="projectNodeIcon">
+                    <Image.Source>
+                        <DrawingImage Drawing="{Binding ProjectFileExtension, Converter={StaticResource ProjectIconConverter}}" />
+                    </Image.Source>
+                </Image>
+                <TextBlock Classes="nodeText"
+                           Text="{Binding Name}" />
+            </StackPanel>
+        </TreeDataTemplate>
+
+        <TreeDataTemplate DataType="{x:Type l:Target}"
+                          ItemsSource="{Binding Children}">
+            <StackPanel Orientation="Horizontal"
+                        Name="targetRoot"
+                        Opacity="{Binding IsLowRelevance, Converter={StaticResource RelevanceConverter}}">
+                <Rectangle Name="icon"
+                           Classes="nodeIcon"
+                           Stroke="{StaticResource TargetStroke}"
+                           Fill="{StaticResource TargetBrush}" />
+                <TextBlock Name="label"
+                           Classes="nodeBeforeText"
+                           Text="Target "
+                           Foreground="{Binding IsSelected, Converter={StaticResource LabelColorConverter}, ConverterParameter={StaticResource TargetStroke}}" />
+                <TextBlock Classes="nodeText"
+                           Text="{Binding Name}" />
+            </StackPanel>
+        </TreeDataTemplate>
+
+        <DataTemplate DataType="{x:Type l:EntryTarget}">
+            <StackPanel Orientation="Horizontal">
+                <Rectangle Name="icon"
+                           Classes="nodeIcon"
+                           Stroke="{StaticResource TargetStroke}"
+                           Fill="{StaticResource TargetBrush}" />
+                <TextBlock Classes="nodeText"
+                           Text="{Binding Name}" />
+            </StackPanel>
+        </DataTemplate>
+
+        <TreeDataTemplate DataType="{x:Type l:Task}"
+                          ItemsSource="{Binding Children}">
+            <StackPanel Orientation="Horizontal">
+                <Rectangle Name="icon"
+                           Classes="nodeIcon"
+                           Stroke="{StaticResource TaskStroke}"
+                           Fill="{StaticResource TaskBrush}" />
+                <TextBlock Name="label"
+                           Classes="nodeBeforeText"
+                           Text="Task "
+                           Foreground="{Binding IsSelected, Converter={StaticResource LabelColorConverter}, ConverterParameter={StaticResource TaskStroke}}"/>
+                <TextBlock Classes="nodeText"
+                           Text="{Binding Name}" />
+                <TextBlock Name="duration"
+                           Classes="nodeText"
+                           Text="{Binding DurationText}"
+                           Foreground="{Binding IsSelected, Converter={StaticResource LabelColorConverter}, ConverterParameter={x:Static Brushes.LightGray}}" />
+            </StackPanel>
+        </TreeDataTemplate>
+
+        <TreeDataTemplate DataType="{x:Type l:AddItem}"
+                          ItemsSource="{Binding Children}">
+            <StackPanel Orientation="Horizontal">
+                <Rectangle Name="icon"
+                           Classes="nodeIcon"
+                           Stroke="{StaticResource ItemStroke}"
+                           Fill="{StaticResource ItemBrush}" />
+                <TextBlock Name="label"
+                           Classes="nodeBeforeText"
+                           Text="Add Item "
+                           Foreground="{Binding IsSelected, Converter={StaticResource LabelColorConverter}, ConverterParameter={x:Static Brushes.Teal}}" />
+                <TextBlock Text="{Binding Name}"
+                           Classes="nodeText" />
+            </StackPanel>
+        </TreeDataTemplate>
+
+        <TreeDataTemplate DataType="{x:Type l:RemoveItem}"
+                          ItemsSource="{Binding Children}">
+            <StackPanel Orientation="Horizontal">
+                <Rectangle Name="icon"
+                           Classes="nodeIcon"
+                           Stroke="{StaticResource ItemStroke}"
+                           Fill="{StaticResource ItemBrush}" />
+                <TextBlock Name="label"
+                           Classes="nodeBeforeText"
+                           Text="Remove Item "
+                           Foreground="{Binding IsSelected, Converter={StaticResource LabelColorConverter}, ConverterParameter={x:Static Brushes.Teal}}"/>
+                <TextBlock Text="{Binding Name}"
+                           Classes="nodeText" />
+            </StackPanel>
+        </TreeDataTemplate>
+
+        <TreeDataTemplate DataType="{x:Type l:Item}"
+                          ItemsSource="{Binding Children}">
+            <StackPanel Orientation="Horizontal">
+                <Rectangle Name="icon"
+                           Classes="nodeIcon"
+                           Stroke="{StaticResource ItemStroke}"
+                           Fill="{StaticResource ItemBrush}" />
+                <TextBlock Name="nameAndEquals"
+                           Classes="nodeBeforeText"
+                           Text="{Binding NameAndEquals}"
+                           Foreground="{Binding IsSelected, Converter={StaticResource LabelColorConverter}, ConverterParameter={x:Static Brushes.Green}}"/>
+                <TextBlock Text="{Binding ShortenedText}"
+                           Classes="nodeText" />
+            </StackPanel>
+        </TreeDataTemplate>
+
+        <DataTemplate DataType="{x:Type l:Metadata}">
+            <StackPanel Orientation="Horizontal">
+                <Rectangle Name="icon"
+                           Classes="nodeIcon"
+                           Stroke="{StaticResource MetadataStroke}"
+                           Fill="{StaticResource ItemBrush}" />
+                <TextBlock Name="label"
+                           Classes="nodeBeforeText"
+                           Text="{Binding NameAndEquals, Mode=OneTime}"
+                           Foreground="{Binding IsSelected, Converter={StaticResource LabelColorConverter}, ConverterParameter={x:Static Brushes.LightSeaGreen}}"/>
+                <TextBlock Classes="nodeText"
+                           Text="{Binding ShortenedValue}" />
+            </StackPanel>
+        </DataTemplate>
+        
+        <TreeDataTemplate DataType="{x:Type l:EvaluationProfileEntry}"
+                          ItemsSource="{Binding Children}">
+            <StackPanel Orientation="Horizontal">
+                <ProgressBar Width="40" 
+                             Height="9" 
+                             Margin="2,1,6,0" 
+                             Minimum="0"
+                             Maximum="100"
+                             Value="{Binding Value}"
+                             VerticalAlignment="Center" />
+                <TextBlock Name="label" 
+                           VerticalAlignment="Center"
+                           Text="{Binding Title, Mode=OneTime}" />
+                <TextBlock Name="hits" 
+                           VerticalAlignment="Center"
+                           Margin="6,0,0,0"
+                           Text="{Binding DurationText, Mode=OneTime}"
+                           Foreground="{Binding IsSelected, Converter={StaticResource LabelColorConverter}, ConverterParameter={x:Static Brushes.Blue}}" />
+                <TextBlock Name="code"
+                           Text="{Binding ShortenedElementDescription}" 
+                           VerticalAlignment="Center"
+                           Margin="12,0,0,0"
+                           FontFamily="Consolas"
+                           Foreground="{Binding IsSelected, Converter={StaticResource LabelColorConverter}, ConverterParameter={x:Static Brushes.Gray}}" />
+            </StackPanel>
+        </TreeDataTemplate>
+
+        <DataTemplate DataType="{x:Type l:Property}">
+            <StackPanel Orientation="Horizontal">
+                <Rectangle Name="icon"
+                           Classes="nodeIcon"
+                           Stroke="{StaticResource PropertyStroke}"
+                           Fill="{StaticResource PropertyBrush}" />
+                <TextBlock Name="label"
+                           Classes="nodeBeforeText"
+                           Text="{Binding NameAndEquals, Mode=OneTime}"
+                           Foreground="{Binding IsSelected, Converter={StaticResource LabelColorConverter}, ConverterParameter={StaticResource PropertyStroke}}" />
+                <TextBlock Text="{Binding ShortenedValue}"
+                           Classes="nodeText" />
+            </StackPanel>
+        </DataTemplate>
+
+        <TreeDataTemplate DataType="{x:Type l:Parameter}"
+                          ItemsSource="{Binding Children}">
+            <StackPanel Orientation="Horizontal">
+                <Rectangle Name="icon"
+                           Classes="nodeIcon"
+                           Stroke="{StaticResource ParameterStroke}"
+                           Fill="{StaticResource ParameterBrush}" />
+                <TextBlock Name="name"
+                           Classes="nodeText"
+                           Text="{Binding Name}"
+                           Foreground="{Binding IsSelected, Converter={StaticResource LabelColorConverter}, ConverterParameter={StaticResource ParameterStroke}}" />
+            </StackPanel>
+        </TreeDataTemplate>
+
+        <DataTemplate DataType="{x:Type l:Message}">
+            <StackPanel Orientation="Horizontal">
+                <Rectangle Name="icon"
+                           Classes="nodeIcon"
+                           Stroke="{StaticResource MessageStroke}"
+                           Fill="{StaticResource MessageBrush}" />
+                <TextBlock Name="messageText"
+                           Classes="nodeText"
+                           Text="{Binding ShortenedText}"
+                           Opacity="{Binding IsLowRelevance, Converter={StaticResource RelevanceConverter}}" />
+            </StackPanel>
+        </DataTemplate>
+        
+        <TreeDataTemplate DataType="{x:Type l:Import}"
+                          ItemsSource="{Binding Children}">
+            <StackPanel Orientation="Horizontal"
+                        Opacity="{Binding IsLowRelevance, Converter={StaticResource RelevanceConverter}}">
+                <Rectangle Name="icon"
+                           Classes="nodeIcon"
+                           Stroke="{StaticResource ImportStroke}"
+                           Fill="{StaticResource ImportBrush}" />
+                <TextBlock x:Name="label"
+                           Classes="nodeBeforeText"
+                           Text="Import"
+                           Foreground="{Binding IsSelected, Converter={StaticResource LabelColorConverter}, ConverterParameter={StaticResource ImportStroke}}" />
+                <TextBlock x:Name="name"
+                           Classes="nodeText"
+                           Text="{Binding Name}" />
+                <TextBlock x:Name="location"
+                           Classes="nodeText"
+                           Text="{Binding Location}" />
+            </StackPanel>
+        </TreeDataTemplate>
+
+        <TreeDataTemplate DataType="{x:Type l:NoImport}"
+                          ItemsSource="{Binding Children}">
+            <StackPanel Orientation="Horizontal"
+                        Opacity="{Binding IsLowRelevance, Converter={StaticResource RelevanceConverter}}">
+                <Rectangle Name="icon"
+                           Classes="nodeIcon"
+                           Stroke="{StaticResource NoImportStroke}"
+                           Fill="{StaticResource NoImportBrush}" />
+                <TextBlock x:Name="label"
+                           Classes="nodeBeforeText"
+                           Text="NoImport"
+                           Foreground="{Binding IsSelected, Converter={StaticResource LabelColorConverter}, ConverterParameter={StaticResource NoImportStroke}}" />
+                <TextBlock x:Name="name"
+                           Classes="nodeText"
+                           Text="{Binding Name}" />
+                <TextBlock x:Name="location"
+                           Classes="nodeText"
+                           Text="{Binding Location}" />
+                <TextBlock x:Name="reason"
+                           Classes="nodeText"
+                           Text="{Binding Text}" />
+            </StackPanel>
+        </TreeDataTemplate>
+
+        <TreeDataTemplate DataType="{x:Type l:TimedNode}"
+                          ItemsSource="{Binding Children}">
+            <StackPanel Orientation="Horizontal">
+                <Rectangle Name="icon"
+                           Classes="nodeIcon"
+                           Stroke="{StaticResource FolderStroke}"
+                           Fill="{StaticResource ClosedFolderBrush}" />
+                <TextBlock Name="nameText"
+                           Classes="nodeText"
+                           Text="{Binding Name}"
+                           Foreground="{Binding IsSelected, Converter={StaticResource LabelColorConverter}, ConverterParameter={x:Static Brushes.DarkGoldenrod}}" />
+            </StackPanel>
+        </TreeDataTemplate>
+        
+        <DataTemplate DataType="{x:Type common:ButtonNode}">
+            <StackPanel Orientation="Horizontal">
+                <Button x:Name="button"
+                        Content="{Binding Text}"
+                        Command="{Binding Command}"
+                        IsEnabled="{Binding IsEnabled}"
+                        Padding="4,2,4,2" />
+            </StackPanel>
+        </DataTemplate>
+        
+        <DataTemplate DataType="{x:Type l:Error}">
+            <StackPanel Orientation="Horizontal">
+                <Rectangle Name="icon"
+                           Classes="nodeIcon"
+                           Stroke="{StaticResource ErrorStroke}"
+                           Fill="{StaticResource ErrorBrush}" />
+                <TextBlock Name="text"
+                           Classes="nodeText"
+                           Text="{Binding}"
+                           Foreground="{Binding IsSelected, Converter={StaticResource LabelColorConverter}, ConverterParameter={StaticResource ErrorStroke}}" />
+            </StackPanel>
+        </DataTemplate>
+
+        <DataTemplate DataType="{x:Type l:Warning}">
+            <StackPanel Orientation="Horizontal">
+                <Rectangle Name="icon"
+                           Classes="nodeIcon"
+                           Stroke="{StaticResource WarningStroke}"
+                           Fill="{StaticResource WarningBrush}" />
+                <TextBlock Classes="nodeText"
+                           Text="{Binding}" />
+            </StackPanel>
+        </DataTemplate>
+
+        <DataTemplate DataType="{x:Type common:Note}">
+            <StackPanel Orientation="Horizontal">
+                <Border BorderBrush="LightGray"
+                        BorderThickness="1"
+                        Margin="4"
+                        Background="LightYellow"
+                        Padding="6">
+                    <TextBlock Text="{Binding Text}"
+                               Foreground="Gray"
+                               TextWrapping="Wrap" />
+                </Border>
+            </StackPanel>
+        </DataTemplate>
+
+        <TreeDataTemplate DataType="{x:Type l:SourceFile}"
+                          ItemsSource="{Binding Children}">
+            <StackPanel Orientation="Horizontal">
+                <Rectangle Name="icon"
+                           Classes="nodeIcon"
+                           Stroke="{StaticResource MessageStroke}"
+                           Fill="{StaticResource MessageBrush}" />
+                <TextBlock Name="messageText"
+                           Text="{Binding Name}" />
+            </StackPanel>
+        </TreeDataTemplate>
+
+        <DataTemplate DataType="{x:Type l:SourceFileLine}">
+            <StackPanel Orientation="Horizontal">
+                <TextBlock Name="lineNumber"
+                           Text="{Binding LineNumber}"
+                           FontFamily="Consolas"
+                           Margin="0,0,12,0"
+                           Foreground="{Binding IsSelected, Converter={StaticResource LabelColorConverter}, ConverterParameter={x:Static Brushes.Teal}}" />
+                <TextBlock Name="messageText"
+                           Text="{Binding LineText}"
+                           FontFamily="Consolas" />
+            </StackPanel>
+        </DataTemplate>
+
+        <TreeDataTemplate DataType="{x:Type common:ProxyNode}"
+                          ItemsSource="{Binding Children}">
+            <StackPanel Orientation="Horizontal">
+                <ContentPresenter Content="{Binding Converter={StaticResource ProxyNodeIconConverter}}"
+                                  HorizontalAlignment="Center"
+                                  VerticalAlignment="Center" />
+                <ItemsControl Items="{Binding Highlights}"
+                              Focusable="False">
+                    <ItemsControl.DataTemplates>
+                        <DataTemplate DataType="{x:Type common:HighlightedText}">
+                            <TextBlock Classes="nodeBeforeText"
+                                       Foreground="Black"
+                                       Background="Yellow"
+                                       Text="{Binding Text}" />
+                        </DataTemplate>
+                        <DataTemplate>
+                            <TextBlock Classes="nodeBeforeText"
+                                       Text="{Binding .}" />
+                        </DataTemplate>
+                    </ItemsControl.DataTemplates>
+                    <ItemsControl.ItemsPanel>
+                        <ItemsPanelTemplate>
+                            <StackPanel Orientation="Horizontal" />
+                        </ItemsPanelTemplate>
+                    </ItemsControl.ItemsPanel>
+                </ItemsControl>
+            </StackPanel>
+        </TreeDataTemplate>
+
+        <DataTemplate DataType="{x:Type common:WelcomeScreen}">
+            <Grid Name="welcomeScreen">
+                <TextBlock Text="{Binding Version}"
+                           Foreground="Gray"
+                           FontSize="16"
+                           Margin="20"
+                           HorizontalAlignment="Right"
+                           VerticalAlignment="Top" />
+                <Grid HorizontalAlignment="Center"
+                      VerticalAlignment="Center">
+                    <Rectangle Fill="Black" />
+                    <Grid Background="White"
+                          RowDefinitions="Auto,Auto,Auto,Auto,Auto">
+                        <TextBlock Name="customMessage"
+                                   Grid.Row="0"
+                                   FontSize="16"
+                                   Foreground="Red"
+                                   Margin="10"
+                                   TextWrapping="Wrap"
+                                   Text="{Binding Message}" />
+                        <!--
+                                   IsVisible="{Binding Message, Converter={StaticResource StringEmptinessToVisibilityConverter}}"
+                        -->
+                        <Grid Name="openLogOrProjectCompartment"
+                              Grid.Row="1"
+                              ColumnDefinitions="Auto,Auto">
+                            <Button Margin="20"
+                                    MinWidth="200"
+                                    MinHeight="200"
+                                    Command="{Binding OpenProjectCommand}">
+                                <StackPanel>
+                                    <Image Width="100"
+                                           Height="100"
+                                           Margin="20">
+                                        <Image.Source>
+                                            <DrawingImage Drawing="{StaticResource SlnIcon}" />
+                                        </Image.Source>
+                                    </Image>
+                                    <TextBlock Text="Open Project/Solution"
+                                               FontSize="16"
+                                               Margin="10"
+                                               HorizontalAlignment="Center" />
+                                </StackPanel>
+                            </Button>
+                            <Button Margin="0,20,20,20"
+                                    MinWidth="200"
+                                    MinHeight="200"
+                                    Command="{Binding OpenLogFileCommand}"
+                                    Grid.Column="1">
+                                <StackPanel>
+                                    <Canvas Width="100"
+                                            Height="100"
+                                            Margin="20">
+                                        <Rectangle Width="35"
+                                                   Height="35"
+                                                   Canvas.Left="0"
+                                                   Canvas.Top="0"
+                                                   Stroke="{StaticResource TargetStroke}"
+                                                   StrokeThickness="1"
+                                                   Fill="{StaticResource TargetBrush}" />
+                                        <Rectangle Width="35"
+                                                   Height="35"
+                                                   Canvas.Left="25"
+                                                   Canvas.Top="35"
+                                                   Stroke="{StaticResource ParameterStroke}"
+                                                   StrokeThickness="1"
+                                                   Fill="{StaticResource ParameterBrush}" />
+                                        <Rectangle Width="35"
+                                                   Height="35"
+                                                   Canvas.Left="25"
+                                                   Canvas.Top="70"
+                                                   Stroke="{StaticResource TaskStroke}"
+                                                   StrokeThickness="1"
+                                                   Fill="{StaticResource TaskBrush}" />
+                                        <Rectangle Width="35"
+                                                   Height="35"
+                                                   Canvas.Left="60"
+                                                   Canvas.Top="35"
+                                                   Stroke="{StaticResource ItemStroke}"
+                                                   StrokeThickness="1"
+                                                   Fill="{StaticResource ItemBrush}" />
+                                        <Rectangle Width="35"
+                                                   Height="35"
+                                                   Canvas.Left="60"
+                                                   Canvas.Top="70"
+                                                   Stroke="{StaticResource FolderStroke}"
+                                                   StrokeThickness="1"
+                                                   Fill="{StaticResource ClosedFolderBrush}" />
+                                        <Line StartPoint="16,35"
+                                              EndPoint="16,87"
+                                              Stroke="Black" />
+                                        <Line StartPoint="16,87"
+                                              EndPoint="25,87"
+                                              Stroke="Black" />
+                                        <Line StartPoint="16,53"
+                                              EndPoint="25,53"
+                                              Stroke="Black" />
+                                    </Canvas>
+                                    <TextBlock Text="Open Log File"
+                                               FontSize="16"
+                                               Margin="10"
+                                               HorizontalAlignment="Center" />
+                                </StackPanel>
+                            </Button>
+                        </Grid>
+                        <Grid Name="recentProjects"
+                              Grid.Row="2"
+                              IsVisible="{Binding ShowRecentProjects}">
+                            <Expander IsExpanded="True"
+                                      Header="Recent projects and solutions"
+                                      Margin="10">
+                                <ListBox Items="{Binding RecentProjects}"
+                                         Margin="10"
+                                         SelectedItem="{Binding SelectedProject, Mode=OneWayToSource}"
+                                         Background="Transparent"
+                                         BorderBrush="Transparent"
+                                         BorderThickness="0" />
+                            </Expander>
+                        </Grid>
+                        <Grid Name="recentLogs"
+                              Grid.Row="3"
+                              IsVisible="{Binding ShowRecentLogs}">
+                            <Expander IsExpanded="True"
+                                      Header="Recent logs"
+                                      Margin="10">
+                                <ListBox Items="{Binding RecentLogs}"
+                                         Margin="10"
+                                         SelectedItem="{Binding SelectedLog, Mode=OneWayToSource}"
+                                         Background="Transparent"
+                                         BorderBrush="Transparent"
+                                         BorderThickness="0" />
+                            </Expander>
+                        </Grid>
+                        <StackPanel Grid.Row="4">
+                            <CheckBox Content="Enable tree virtualization (faster, but may cause hangs)"
+                                      Margin="10,0,10,10"
+                                      IsChecked="{Binding EnableVirtualization}"
+                                      ToolTip.Tip="Disable virtualization if you're experiencing hangs or deadlocks when scrolling the tree" />
+                            <CheckBox Content="Display all targets directly under the project (flattened in temporal order)"
+                                      Margin="10,0,10,10"
+                                      IsChecked="{Binding ParentAllTargetsUnderProject}" 
+                                      ToolTip.Tip="Linearize/flatten all targets under the project instead of parenting targets under their dependency target"/>
+                            <CheckBox Content="Mark search results with a dot in the main tree"
+                                      Margin="10,0,10,10"
+                                      IsChecked="{Binding MarkResultsInTree}" 
+                                      ToolTip.Tip="Mark tree nodes that appear in search results with a dot"/>
+                        </StackPanel>
+                    </Grid>
+                </Grid>
+            </Grid>
+        </DataTemplate>
+
+        <DataTemplate DataType="{x:Type s:BuildParametersScreen}">
+            <Grid Name="buildParameters"
+                  HorizontalAlignment="Center"
+                  VerticalAlignment="Center"
+                  Margin="40"
+                  RowDefinitions="Auto,Auto">
+                <StackPanel Grid.Row="0"
+                            Margin="40,40,40,12">
+                    <TextBlock Text="Specify custom MSBuild command line arguments:"
+                               Margin="4" />
+                    <WrapPanel Orientation="Horizontal">
+                        <ComboBox Items="{Binding MSBuildLocations}"
+                                  SelectedItem="{Binding MSBuildLocation}"
+                                  ToolTip.Tip="Select MSBuild toolset to use for building"
+                                  Height="28"
+                                  Margin="4,4,0,4"/>
+                        <Button Command="{Binding BrowseForMSBuildAsync}"
+                                Width="28"
+                                Height="28"
+                                ToolTip.Tip="Browse for custom MSBuild file location..."
+                                Margin="0,4,4,4">
+                            <StackPanel Orientation="Horizontal">
+                                <Rectangle Width="2"
+                                           Height="2"
+                                           Margin="2"
+                                           Fill="Black" />
+                                <Rectangle Width="2"
+                                           Height="2"
+                                           Margin="0,2,2,2"
+                                           Fill="Black" />
+                                <Rectangle Width="2"
+                                           Height="2"
+                                           Margin="0,2,2,2"
+                                           Fill="Black" />
+                            </StackPanel>
+                        </Button>
+                        <TextBlock Text="{Binding PrefixArguments}"
+                                   Height="28"
+                                   Margin="0,4,4,4"
+                                   Padding="0,5"
+                                   TextWrapping="Wrap" />
+                        <TextBox Name="argumentsText"
+                                 Text="{Binding MSBuildArguments}"
+                                 TextWrapping="Wrap"
+                                 Height="28"
+                                 MinWidth="300"
+                                 Margin="0,4,4,4">
+                            <TextBox.KeyBindings>
+                                <KeyBinding Gesture="Enter"
+                                            Command="{Binding BuildCommand}" />
+                            </TextBox.KeyBindings>
+                        </TextBox>
+
+                        <TextBlock Text="{Binding PostfixArguments}"
+                                   Height="28"
+                                   Margin="0,4,4,4"
+                                   Padding="0,5"
+                                   TextWrapping="Wrap" />
+                    </WrapPanel>
+                    <Button Content="Copy command line to clipboard"
+                            Command="{Binding CopyCommand}"
+                            Height="28"
+                            HorizontalAlignment="Right"
+                            Margin="4" />
+                </StackPanel>
+                <StackPanel Grid.Row="1"
+                            HorizontalAlignment="Center"
+                            Margin="40,12,40,40"
+                            Orientation="Horizontal">
+                    <Button Content="Build"
+                            Command="{Binding BuildCommand}"
+                            Width="76"
+                            Height="28"
+                            Margin="4" />
+                    <Button Content="Cancel"
+                            Command="{Binding CancelCommand}"
+                            Width="76"
+                            Height="28"
+                            Margin="4" />
+                </StackPanel>
+            </Grid>
+        </DataTemplate>
+
+        <DataTemplate DataType="{x:Type common:BuildProgress}">
+            <Grid Name="buildProgress"
+                  HorizontalAlignment="Center"
+                  VerticalAlignment="Center"
+                  Margin="40"
+                  RowDefinitions="Auto,Auto,Auto">
+                <TextBlock Name="text"
+                           Text="{Binding ProgressText}"
+                           HorizontalAlignment="Center"
+                           TextWrapping="Wrap" />
+                <ProgressBar Grid.Row="1"
+                             Value="100"
+                             HorizontalAlignment="Center"
+                             Width="200"
+                             Height="23"
+                             Margin="10" />
+                <!--TODO:
+                IsIndeterminate="True"
+                -->
+                <StackPanel Grid.Row="2"
+                            Margin="40"
+                            IsVisible="{Binding ShowCommandLine}">
+                    <TextBlock Text="Using command line (press Ctrl+C to copy):"
+                               Margin="0,0,0,7" />
+                    <TextBox Text="{Binding MSBuildCommandLine}"
+                             IsReadOnly="True"
+                             TextWrapping="Wrap"
+                             AcceptsReturn="True"
+                             Background="#E0E0E0"
+                             MinHeight="23" />
+                </StackPanel>
+            </Grid>
+        </DataTemplate>
+    </Application.DataTemplates>
+</Application>